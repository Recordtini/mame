/*

 tiny bartop b&w Space Invaders type game with colour overlay
 
 does it use any off-the shelf chips in addition to the 6502?

<<<<<<< HEAD
 TODO:
 - 16 bytes are protected in the c*** range. I'm guessing they used a PROM to protect a 
 simple sub-routine because just after that the program has a left-over located at 0xe000-0xe00f (yup, NOPs + a RTS)
 It's unknown at current stage what it really protects tho ...
 
=======
 Driver by David Haywood and Mariusz Wojcieszek

>>>>>>> 761c3dfc
*/

#include "emu.h"
#include "cpu/m6502/m6502.h"

class alinvade_state : public driver_device
{
public:
	alinvade_state(const machine_config &mconfig, device_type type, const char *tag)
		: driver_device(mconfig, type, tag),
		 m_maincpu(*this, "maincpu"),
	  	 m_videoram(*this, "videoram")
	{ }
	
	UINT8 irqmask;
	UINT8 irqff;
	DECLARE_READ8_MEMBER(irqmask_r);
	DECLARE_WRITE8_MEMBER(irqmask_w);
	INTERRUPT_GEN_MEMBER(vblank_irq);
	required_device<cpu_device> m_maincpu;
	required_shared_ptr<UINT8> m_videoram;

public:
	virtual void machine_start();
	virtual void machine_reset();
	UINT32 screen_update_alinvade(screen_device &screen, bitmap_rgb32 &bitmap, const rectangle &cliprect);
};

READ8_MEMBER(alinvade_state::irqmask_r)
{
	return 0; // TODO: might be anything
}


WRITE8_MEMBER(alinvade_state::irqmask_w)
{
	if((!(irqff & 1)) && (data & 1)) // f/f, active high? If the above actually returns 0xff this could be active low ...
		irqmask^= 1;
		
	irqff = data;
}

static ADDRESS_MAP_START( alinvade_map, AS_PROGRAM, 8, alinvade_state )
    AM_RANGE(0x0000, 0x01ff) AM_RAM
    AM_RANGE(0x0400, 0x0bff) AM_RAM AM_SHARE("videoram")
<<<<<<< HEAD
	AM_RANGE(0x0c00, 0x0fff) AM_RAM
=======
	AM_RANGE(0x0c00, 0x0dff) AM_RAM
>>>>>>> 761c3dfc
    AM_RANGE(0x2000, 0x2000) AM_WRITENOP //??
    AM_RANGE(0x4000, 0x4000) AM_READ_PORT("COIN")
    AM_RANGE(0x6000, 0x6000) AM_READ_PORT("DSW")
    AM_RANGE(0x8000, 0x8000) AM_READ_PORT("IN0")
    AM_RANGE(0x8001, 0x8001) AM_READ_PORT("IN1")
    AM_RANGE(0x8002, 0x8002) AM_READ_PORT("IN2")
    AM_RANGE(0x8003, 0x8003) AM_READ_PORT("IN3")
    AM_RANGE(0x8004, 0x8004) AM_READ_PORT("IN4")
    AM_RANGE(0xa000, 0xa000) AM_WRITENOP //??
    AM_RANGE(0xc000, 0xc00f) AM_MIRROR(0xff0) AM_ROM AM_REGION("proms",0)
    AM_RANGE(0xe000, 0xe3ff) AM_ROM
    AM_RANGE(0xe400, 0xe400) AM_WRITENOP //??
    AM_RANGE(0xe800, 0xe800) AM_READWRITE(irqmask_r,irqmask_w) //??
    AM_RANGE(0xec00, 0xffff) AM_ROM
ADDRESS_MAP_END


static INPUT_PORTS_START( alinvade )
    PORT_START("COIN")
    PORT_BIT(0x10, IP_ACTIVE_LOW, IPT_COIN1 )
    PORT_BIT(0xef, IP_ACTIVE_LOW, IPT_UNKNOWN )

    PORT_START("IN0")
    PORT_BIT(0x20, IP_ACTIVE_HIGH, IPT_BUTTON1 ) PORT_PLAYER(1)
    PORT_BIT(0xdf, IP_ACTIVE_HIGH, IPT_UNKNOWN )

    PORT_START("IN1")
    PORT_BIT(0x20, IP_ACTIVE_HIGH, IPT_JOYSTICK_RIGHT ) PORT_2WAY PORT_PLAYER(1)
    PORT_BIT(0xdf, IP_ACTIVE_HIGH, IPT_UNKNOWN )

    PORT_START("IN2")
    PORT_BIT(0x20, IP_ACTIVE_HIGH, IPT_JOYSTICK_LEFT ) PORT_2WAY PORT_PLAYER(1)
    PORT_BIT(0xdf, IP_ACTIVE_HIGH, IPT_UNKNOWN )

    PORT_START("IN3")
    PORT_BIT(0x20, IP_ACTIVE_HIGH, IPT_START1 )
    PORT_BIT(0xdf, IP_ACTIVE_HIGH, IPT_UNKNOWN )

    PORT_START("IN4")
    PORT_BIT(0x20, IP_ACTIVE_HIGH, IPT_START2 )
    PORT_BIT(0xdf, IP_ACTIVE_HIGH, IPT_UNKNOWN )

    PORT_START("DSW")
    PORT_DIPNAME( 0x03, 0x00, DEF_STR( Lives ) )
    PORT_DIPSETTING(    0x00, "2" )
    PORT_DIPSETTING(    0x01, "3" )
    PORT_DIPSETTING(    0x02, "4" )
    PORT_DIPSETTING(    0x03, "5" )
    PORT_DIPNAME( 0x04, 0x00, DEF_STR ( Unknown ) )    // read, but not tested afterwards?
    PORT_DIPSETTING(    0x00, DEF_STR( Off ) )
    PORT_DIPSETTING(    0x04, DEF_STR( On ) )
    PORT_BIT( 0xf8, IP_ACTIVE_HIGH, IPT_UNUSED )
INPUT_PORTS_END


void alinvade_state::machine_start()
{
}

void alinvade_state::machine_reset()
{
	irqmask = 1;
}

UINT32 alinvade_state::screen_update_alinvade(screen_device &screen, bitmap_rgb32 &bitmap, const rectangle &cliprect)
{
	offs_t offs;

	for (offs = 0; offs < m_videoram.bytes(); offs++)
	{
		int i;

		UINT8 x = (offs << 3)&0x7f;
		int y = (offs >> 4)&0x7f;
		UINT8 data = m_videoram[offs];

		for (i = 0; i < 8; i++)
		{
			pen_t pen = (data & 0x01) ? rgb_t::white : rgb_t::black;
			bitmap.pix32(y, x) = pen;

			data = data >> 1;
			x = x + 1;
		}
	}


	return 0;
}

INTERRUPT_GEN_MEMBER(alinvade_state::vblank_irq)
{
	if(irqmask & 1)
		m_maincpu->set_input_line(0,HOLD_LINE);
}

static MACHINE_CONFIG_START( alinvade, alinvade_state )

	/* basic machine hardware */
	MCFG_CPU_ADD("maincpu", M6502,2000000)         /* ? MHz */
	MCFG_CPU_PROGRAM_MAP(alinvade_map)
<<<<<<< HEAD
	MCFG_CPU_VBLANK_INT_DRIVER("screen", alinvade_state,  vblank_irq)
=======
	MCFG_CPU_VBLANK_INT_DRIVER("screen", alinvade_state,  irq0_line_hold)
>>>>>>> 761c3dfc

	/* video hardware */
	MCFG_SCREEN_ADD("screen", RASTER)
	MCFG_SCREEN_REFRESH_RATE(60)
	MCFG_SCREEN_VBLANK_TIME(ATTOSECONDS_IN_USEC(0))
	MCFG_SCREEN_SIZE(128, 128)
	MCFG_SCREEN_VISIBLE_AREA(0, 128-1, 0, 128-1)
	MCFG_SCREEN_UPDATE_DRIVER(alinvade_state, screen_update_alinvade)

	// TODO: MCFG_DEFAULT_LAYOUT for square pixels
	
	/* sound hardware */
	MCFG_SPEAKER_STANDARD_MONO("mono")
MACHINE_CONFIG_END



ROM_START( alinvade )
	ROM_REGION( 0x10000, "maincpu", 0 ) // todo, check mapping
    ROM_LOAD( "alien28.708", 0xe000, 0x0400, CRC(de376295) SHA1(e8eddbb1be1f8661c6b5b39c0d78a65bded65db2) )
    ROM_LOAD( "alien29.708", 0xec00, 0x0400, CRC(20212977) SHA1(9d24a6b403d968267079fa6241545bd5a01afebb) )
    ROM_LOAD( "alien30.708", 0xf000, 0x0400, CRC(734b691c) SHA1(9e562159061eecf4b1dee4ea0ee4752c901a54aa) )
    ROM_LOAD( "alien31.708", 0xf400, 0x0400, CRC(5a70535c) SHA1(2827e7d4bffca78bd035da04481e1e972ee2da39) )
    ROM_LOAD( "alien32.708", 0xf800, 0x0400, CRC(332dd234) SHA1(9974668344a2a351868a9e7757d1c3a497dc5621) )
    ROM_LOAD( "alien33.708", 0xfc00, 0x0400, CRC(e0d57fc7) SHA1(7b8ddcb4a86811592d2d0bbc61b2f19e5caa9ccc) )

	ROM_REGION( 0x20, "proms", 0 )
	ROM_LOAD( "prom", 0, 0x20, NO_DUMP )
	ROM_FILL( 0x00, 0x0f, 0xea )    
	ROM_FILL( 0x0f, 0x01, 0x60 )    // rts for whole area, interrupt code jumps to various addresses here, check note on top.	
ROM_END


<<<<<<< HEAD
GAME( 198?, alinvade,  0,    alinvade, alinvade, driver_device,  0, ROT90, "Forbes?", "Alien Invaders", GAME_UNEMULATED_PROTECTION )
=======
GAME( 198?, alinvade,  0,    alinvade, alinvade, driver_device,  0, ROT90, "Forbes?", "Alien Invaders", GAME_NO_SOUND | GAME_IMPERFECT_GRAPHICS )
>>>>>>> 761c3dfc
<|MERGE_RESOLUTION|>--- conflicted
+++ resolved
@@ -2,19 +2,14 @@
 
  tiny bartop b&w Space Invaders type game with colour overlay
  
- does it use any off-the shelf chips in addition to the 6502?
+ Driver by David Haywood and Mariusz Wojcieszek
 
-<<<<<<< HEAD
  TODO:
  - 16 bytes are protected in the c*** range. I'm guessing they used a PROM to protect a 
  simple sub-routine because just after that the program has a left-over located at 0xe000-0xe00f (yup, NOPs + a RTS)
  It's unknown at current stage what it really protects tho ...
  
-=======
- Driver by David Haywood and Mariusz Wojcieszek
-
->>>>>>> 761c3dfc
-*/
+ */
 
 #include "emu.h"
 #include "cpu/m6502/m6502.h"
@@ -59,11 +54,7 @@
 static ADDRESS_MAP_START( alinvade_map, AS_PROGRAM, 8, alinvade_state )
     AM_RANGE(0x0000, 0x01ff) AM_RAM
     AM_RANGE(0x0400, 0x0bff) AM_RAM AM_SHARE("videoram")
-<<<<<<< HEAD
-	AM_RANGE(0x0c00, 0x0fff) AM_RAM
-=======
 	AM_RANGE(0x0c00, 0x0dff) AM_RAM
->>>>>>> 761c3dfc
     AM_RANGE(0x2000, 0x2000) AM_WRITENOP //??
     AM_RANGE(0x4000, 0x4000) AM_READ_PORT("COIN")
     AM_RANGE(0x6000, 0x6000) AM_READ_PORT("DSW")
@@ -165,11 +156,7 @@
 	/* basic machine hardware */
 	MCFG_CPU_ADD("maincpu", M6502,2000000)         /* ? MHz */
 	MCFG_CPU_PROGRAM_MAP(alinvade_map)
-<<<<<<< HEAD
 	MCFG_CPU_VBLANK_INT_DRIVER("screen", alinvade_state,  vblank_irq)
-=======
-	MCFG_CPU_VBLANK_INT_DRIVER("screen", alinvade_state,  irq0_line_hold)
->>>>>>> 761c3dfc
 
 	/* video hardware */
 	MCFG_SCREEN_ADD("screen", RASTER)
@@ -203,8 +190,4 @@
 ROM_END
 
 
-<<<<<<< HEAD
-GAME( 198?, alinvade,  0,    alinvade, alinvade, driver_device,  0, ROT90, "Forbes?", "Alien Invaders", GAME_UNEMULATED_PROTECTION )
-=======
-GAME( 198?, alinvade,  0,    alinvade, alinvade, driver_device,  0, ROT90, "Forbes?", "Alien Invaders", GAME_NO_SOUND | GAME_IMPERFECT_GRAPHICS )
->>>>>>> 761c3dfc
+GAME( 198?, alinvade,  0,    alinvade, alinvade, driver_device,  0, ROT90, "Forbes?", "Alien Invaders", GAME_UNEMULATED_PROTECTION | GAME_NO_SOUND )