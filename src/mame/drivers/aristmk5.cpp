// license:BSD-3-Clause
// copyright-holders:David Haywood, Palindrome, Roberto Fresca
/****************************************************************************************************************

    Aristocrat MK5 / MKV hardware
    possibly 'Acorn Archimedes on a chip' hardware

    Note: ARM250 mapping is not identical to plain AA

    BIOS ROMs are actually nowhere to be found on a regular MK5 system. They can be used
    to change the system configurations on a PCB board by swapping them with the game ROMs
    u7/u11 locations.

    TODO (MK-5 specific):
    - Fix remaining errors
    - Layouts for various configurations
    - Bill acceptor
    - Serial printer
    - Default NVRAM

    code DASMing of POST (adonis):
    - bp 0x3400224:
      checks work RAM [0x87000], if bit 0 active high then all tests are skipped (presumably for debugging), otherwise check stuff;
        - bp 0x3400230: EPROM checksum branch test
        - bp 0x3400258: DRAM Check branch test
        - bp 0x3400280: CPU Check branch test
            bp 0x340027c: checks IRQ status A and FIQ status bit 7 (force IRQ flag)
            - R0 == 0: CPU Check OK
            - R0 == 1: IRQ status A force IRQ flag check failed
            - R0 == 2: FIQ status force IRQ flag check failed
            - R0 == 3: Internal Latch check 0x3250050 == 0xf5
        - bp 0x34002a8: SRAM Check branch test (I2C)
            - basically writes to the I2C clock/data then read-backs it
        - bp 0x34002d0: 2KHz Timer branch test
            bp 0x34002cc: it does various test with GO command reads (that are undefined on plain AA) and
                          IRQA status bit 0, that's "printer busy" on original AA but here it have a completely
                          different meaning.
        - bp 0x34002f8: DRAM emulator branch tests
            bp 0x34002f4:
            - R0 == 0 "DRAM emulator found"
            - R0 == 1 "DRAM emulator found"
            - R0 == 3 "DRAM emulator not found - Error"
            - R0 == 4 "DRAM emulator found instead of DRAM - Error"
            - R0 == x "Undefined error in DRAM emulator area"
            It r/w RAM location 0 and it expects to NOT read-back value written.

    goldprmd: checks if a "keyboard IRQ" fires (IRQ status B bit 6), it seems a serial port with data on it,
              returns an External Video Crystal Error (bp 3400278)

    dimtouch:
        bp 3400640: checks 2MByte DRAM
            - writes from 0x1000 to 0x100000, with 0x400 bytes index increment and 0xfb data increment
            - writes from 0x100000 to 0x200000, with 0x400 bytes index increment and 0xfb data increment
            - bp 3400720 checks if the aforementioned checks are ok (currently fails at the very first work RAM check
              at 0x1000, it returns the value that actually should be at 0x141000)
        bp 340064c: if R0 == 0 2MB DRAM is ok, otherwise there's an error

    set chip (BIOS):
        same as goldprmd (serial + ext video crystal check)
        bp 3400110: External Video Crystal test

*****************************************************************************************************************

  MKV S2 Mainboard, PCB Layout:

  +--------------------------------------------------------------------------------------------------------+
  |   |    96-pin male connector     |  |    96-pin male connector     |  |    96-pin male connector     | |
  |   +------------------------------+  +------------------------------+  +------------------------------+ |
  |            +---+       +--+                                                          +---+ +---+ +---+ |
  +-+          |VR1|       |  |U89              +------+        +------+                 |AA | |AB | |AC | |
  | |          |   |       |  |                 |AMP   |        |U35   |                 +---+ +---+ +---+ |
  |S|          |   |       |  |                 +------+        +------+                 +---+ +---+ +---+ |
  |I|          +---+       +--+ +--+                                                     |U46| |U21| |U66| |
  |M|                           |  |U52                  ARISTOCRAT                      +---+ +---+ +---+ |
  |M|                    +----+ |  |                     MKV S2 MAINBOARD                   +------------+ |
  | |    +---------+     |U47 | |  |                     PCB 0801-410091                    | 3V BATTERY | |
  |S|    |U72      |     +----+ +--+                     ASSY 2501-410389                   |            | |
  |O|    |         |       +-----+                       ISSUE A01                          +------------+ |
  |C|    |         |       |U23  |                                                                  +----+ |
  |K|    |         |       |     |                                                                  |U53 | |
  |E|    +---------+       +-----+       +------------+                                             +----+ |
  |T|                                    |U85         |    +----+ +----+ +--+ +--+ +----+ +----+ +--+ +--+ |
  | |    +---------+                     |            |    |U58 | |U54 | |U | |U | |U59 | |U61 | |U | |U | |
  | |    |U71      |                     |    CPU     |    +----+ +----+ |1 | |4 | +----+ +----+ |1 | |4 | |
  | |    |         |                     |            |           +----+ |4 | |8 |  +------+     |5 | |9 | |
  | |    |         |  +-----+            |            |           |U56 | |9 | |  |  |U36   |     |2 | |  | |
  | |    |         |  |U65  |            |            |           +----+ +--+ +--+  |      |     +--+ +--+ |
  | |    +---------+  |     |            +------------+                             +------+               |
  | |                 +-----+     +-----+ +---+                                                            |
  +-+    +---+                    |U73  | |X2 |                    +----------------+   +----------------+ |
  |      |U26|                    |     | +---+   +---+            |U14             |   |U10             | |
  |      +---+                    +-----+         |U50|            |                |   |                | |
  |      |U27|                       +-----+      +---+            +----------------+   +----------------+ |
  |      +---+                       |U5   |      |U40|            |U13             |   |U9              | |
  |                                  |     |      +---+            |                |   |                | |
  |                                  +-----+      |U41|            +----------------+   +----------------+ |
  |                                               +---+            |U12             |   |U8              | |
  |          +---+                                                 |                |   |                | |
  |          |VR2|                         +-----+         +-----+ +----------------+   +----------------+ |
  |          |   |                         |U24  |         |U22  | |U11             |   |U7              | |
  |          |   |                         |     |         |     | |                |   |                | |
  |          |   |                         +-----+         +-----+ +----------------+   +----------------+ |
  |          +---+                                            +----------------------------------+         |
  |                                                           |     96-pin female connector      |         |
  +--------------------------------------------------------------------------------------------------------+

  U5: 48 MHz crystal (unpopulated from factory).

  U7:  27C4096 ROM socket (bank 0).
  U8:  27C4096 ROM socket (bank 1).
  U9:  27C4096 ROM socket (bank 2).
  U10: 27C4096 ROM socket (bank 3).

  U11: 27C4096 ROM socket (bank 0).
  U12: 27C4096 ROM socket (bank 1).
  U13: 27C4096 ROM socket (bank 2).
  U14: 27C4096 ROM socket (bank 3).

  U21: NEC D43256BGU-70LL (32k x 8bit CMOS Static RAM).
  U22: LATTICE GAL20V8B-15LJ (High Performance E2CMOS PLD Generic Array Logic, 28-Lead PLCC).
  U23: LATTICE GAL16V8D-25LJ (High Performance E2CMOS PLD Generic Array Logic, 20-Lead PLCC).
  U24: LATTICE GAL16V8D-25LJ (High Performance E2CMOS PLD Generic Array Logic, 20-Lead PLCC).
  U26: SGS THOMSON ST93C46 (1K (64 x 16 or 128 x 8) Serial EEPROM).
  U27: SGS THOMSON ST93C46 (1K (64 x 16 or 128 x 8) Serial EEPROM).

  U35: PHILIPS 74HC273.
  U36: LATTICE GAL20V8B-15LJ (High Performance E2CMOS PLD Generic Array Logic, 28-Lead PLCC).
  U40: Dallas Semiconductor DS1202S (Serial Timekeeping Chip).
  U41: Maxim Integrated MAX705CSA (MPU Supervisory Circuits).
  U46: NEC D43256BGU-70LL (32k x 8bit CMOS Static RAM).
  U47: Maxim Integrated MAX202CWE (RS-232 Interface IC).
  U48: ISSI IS41C16257-60K (256K x 16bit (4-MBIT) Dynamic RAM With Fast Page Mode).
  U49: ISSI IS41C16257-60K (256K x 16bit (4-MBIT) Dynamic RAM With Fast Page Mode).
  U50: Dallas Semiconductor DS1620 (Digital Thermometer and Thermostat).
  U52: Allegro MicroSystems UDN2543B (Protected quad power driver).
  U53: SGS THOMSON 74HC244 (Octal buffer/line driver, 3-state).
  U54: Motorola AC244 (Octal Buffer/Line Driver with 3-State Outputs).
  U56: SGS THOMSON 74HC244 (Octal buffer/line driver, 3-state).
  U58: Motorola AC244 (Octal Buffer/Line Driver with 3-State Outputs).
  U59: Motorola AC244 (Octal Buffer/Line Driver with 3-State Outputs).
  U61: Motorola AC244 (Octal Buffer/Line Driver with 3-State Outputs).
  U65: LATTICE GAL20V8B-15LJ (High Performance E2CMOS PLD Generic Array Logic, 28-Lead PLCC).
  U66: NEC D43256BGU-70LL (32k x 8bit CMOS Static RAM).
  U71: Texas Instruments TL16C452FN (UART Interface IC Dual UART w/Prl Port & w/o FIFO).
  U72: Texas Instruments TL16C452FN (UART Interface IC Dual UART w/Prl Port & w/o FIFO).
  U73: CX0826 72 MHz crystal.
  U85: ARM250: Computer system on a chip. ARM 32bit RISC processor with memory, video, and I/O controllers.
  U89: Allegro MicroSystems UDN2543B (Protected quad power driver).
  U149: ISSI IS41C16257-60K (256K x 16bit (4-MBIT) Dynamic RAM With Fast Page Mode).
  U152: ISSI IS41C16257-60K (256K x 16bit (4-MBIT) Dynamic RAM With Fast Page Mode).

  AA:  SGS THOMSON 74HC244 (Octal buffer/line driver, 3-state).
  AB:  SGS THOMSON 74HC244 (Octal buffer/line driver, 3-state).
  AC:  PHILIPS 74HC245D (Octal bus transceiver, 3-state).

  AMP: TDA 2006 (12W Audio Amplifier).

  VR1: Motorola 7805 (3-Terminal 1A Positive Voltage Regulator).
  VR2: SGS THOMSON L4975A (5A stepdown monolithic power switching regulator at 5.1V-40V).

  X2:  Unpopulated crystal (from factory).

  The 96-pin female connector at the bottom of the ROM banks is intended for a sub board
  with two ROM sockets, that once plugged switch the ROM bank 0 with the sub board bank.
  Just to place the clear chips without removing the U7 & U11 EPROMS.

*****************************************************************************************************************/


#define MASTER_CLOCK        XTAL_72MHz      /* confirmed */

#include "emu.h"
#include "includes/archimds.h"
#include "cpu/arm/arm.h"
#include "machine/ds1302.h"
#include "machine/watchdog.h"
#include "machine/eepromser.h"
#include "machine/microtch.h"
#include "machine/input_merger.h"
#include "machine/nvram.h"
#include "machine/ins8250.h"
#include "machine/ticket.h"
#include "sound/volt_reg.h"

#include "aristmk5.lh"
#include "aristmk5_us.lh"

class aristmk5_state : public archimedes_state
{
public:
	aristmk5_state(const machine_config &mconfig, device_type type, const char *tag)
		: archimedes_state(mconfig, type, tag)
		, m_eeprom(*this, "eeprom%d", 0)
		, m_rtc(*this, "rtc")
		, m_nvram(*this, "nvram")
		, m_hopper(*this, "hopper")
		, m_sram(*this, "sram")
		, m_p1(*this, "P1")
		, m_p2(*this, "P2")
		, m_extra_ports(*this, "EXTRA")
		 { }

	DECLARE_WRITE32_MEMBER(Ns5w48);
	DECLARE_READ32_MEMBER(Ns5x58);
	DECLARE_READ32_MEMBER(Ns5r50);
	DECLARE_WRITE8_MEMBER(sram_banksel_w);
	DECLARE_WRITE8_MEMBER(eeprom_w);
	DECLARE_WRITE8_MEMBER(eeprom_usa_w);
	DECLARE_WRITE8_MEMBER(rtc_w);
	DECLARE_WRITE8_MEMBER(rtc_usa_w);
	DECLARE_WRITE8_MEMBER(hopper_w);
	DECLARE_READ8_MEMBER(eeprom_r);
	DECLARE_READ8_MEMBER(ldor_r);
	DECLARE_WRITE8_MEMBER(ldor_clk_w);
	DECLARE_WRITE8_MEMBER(buttons_lamps_w);
	DECLARE_WRITE8_MEMBER(other_lamps_w);
	DECLARE_WRITE8_MEMBER(bill_acceptor_lamps_w);
	DECLARE_READ8_MEMBER(sram_r);
	DECLARE_WRITE8_MEMBER(sram_w);
	DECLARE_WRITE8_MEMBER(spi_mux_w);
	DECLARE_WRITE8_MEMBER(spi_data_w);
	DECLARE_READ8_MEMBER(spi_int_ack_r);
	DECLARE_WRITE8_MEMBER(spi_int_ack_w);
	DECLARE_READ8_MEMBER(spi_data_r);
	DECLARE_WRITE_LINE_MEMBER(uart_irq_callback);

	DECLARE_DRIVER_INIT(aristmk5);
	virtual void machine_start() override;
	virtual void machine_reset() override;
	TIMER_CALLBACK_MEMBER(mk5_VSYNC_callback);
	TIMER_CALLBACK_MEMBER(mk5_2KHz_callback);
	TIMER_CALLBACK_MEMBER(spi_timer);

	INPUT_CHANGED_MEMBER(coin_start);
	CUSTOM_INPUT_MEMBER(coin_r);
	CUSTOM_INPUT_MEMBER(coin_usa_r);
	CUSTOM_INPUT_MEMBER(hopper_r);

private:
	required_device_array<eeprom_serial_93cxx_device, 2> m_eeprom;
	required_device<ds1302_device> m_rtc;
	required_device<nvram_device> m_nvram;
	required_device<ticket_dispenser_device> m_hopper;
	required_memory_region m_sram;
	required_ioport m_p1;
	required_ioport m_p2;
	required_ioport m_extra_ports;

	emu_timer *     m_mk5_2KHz_timer;
	emu_timer *     m_mk5_VSYNC_timer;
	emu_timer *     m_spi_timer;
	uint8_t         m_sram_bank;
	uint8_t         m_ldor_shift_reg;
	uint8_t         m_hopper_test;
	uint64_t        m_coin_start_cycles;
	uint8_t         m_coin_div;
	uint8_t         m_spi_mux;
	uint8_t         m_spi_latch;
	uint8_t         m_spi_bits;
	uint32_t        m_spi_data[8];
};


WRITE8_MEMBER(aristmk5_state::spi_mux_w)
{
	uint8_t spi_mux = (data >> 4) & 7;

	if (spi_mux == m_spi_mux)
		return;

	m_spi_mux = spi_mux;

	switch (m_spi_mux)
	{
<<<<<<< HEAD
	case 0:	// Test
	case 3:	// not used
		break;

	case 1:	// Top box lamps
		break;

	case 2:	// Mechanical meters
		for(int i=0; i<4; i++)
			output().set_lamp_value(32 + i, BIT(m_spi_data[m_spi_mux], 1 + i));		// Tower Lamps
		break;

	case 4:	// Door inputs
		m_spi_data[m_spi_mux] = m_p1->read();
		break;

	case 5:	// Door outputs
		for(int i=0; i<32; i++)
			output().set_lamp_value(i, BIT(m_spi_data[m_spi_mux], i));
		break;
		
	case 6:	// Main board slow I/O
		m_spi_data[m_spi_mux] = m_p2->read() & ~((data  & 0x80) ? 0 : 0x100);
		break;

	case 7:	// Main board security registers
=======
	case 0: // Test
	case 3: // not used
		break;

	case 1: // Top box lamps
		break;

	case 2: // Mechanical meters
		for(int i=0; i<4; i++)
			output().set_lamp_value(32 + i, BIT(m_spi_data[m_spi_mux], 1 + i));     // Tower Lamps
		break;

	case 4: // Door inputs
		m_spi_data[m_spi_mux] = m_p1->read();
		break;

	case 5: // Door outputs
		for(int i=0; i<32; i++)
			output().set_lamp_value(i, BIT(m_spi_data[m_spi_mux], i));
		break;

	case 6: // Main board slow I/O
		m_spi_data[m_spi_mux] = m_p2->read() & ~((data  & 0x80) ? 0 : 0x100);
		break;

	case 7: // Main board security registers
>>>>>>> 22c42abf
		break;
	}
}

WRITE8_MEMBER(aristmk5_state::spi_data_w)
{
	m_spi_latch = data;
	m_spi_bits = 0;

	// start the SPI clock
	m_spi_timer->adjust(attotime::from_hz((double)MASTER_CLOCK / 9 / 512 / 2), 0, attotime::from_hz((double)MASTER_CLOCK / 9 / 512 / 2));
}

READ8_MEMBER(aristmk5_state::spi_data_r)
{
<<<<<<< HEAD
	return m_spi_latch; 
=======
	return m_spi_latch;
>>>>>>> 22c42abf
}

READ8_MEMBER(aristmk5_state::spi_int_ack_r)
{
	archimedes_clear_irq_b(0x08);
	return 0;
}

WRITE8_MEMBER(aristmk5_state::spi_int_ack_w)
{
	archimedes_clear_irq_b(0x08);
}

TIMER_CALLBACK_MEMBER(aristmk5_state::spi_timer)
{
	if (m_spi_mux == 0 || m_spi_mux == 3)
	{
		m_spi_latch = (((m_spi_latch & 1) << 7) ^ 0x80) | ((m_spi_latch >> 1) & 0x7f);
	}
	else
	{
		static int mux_bits[8] = { 0, 16, 16, 0, 24, 32, 24, 8 };

		uint32_t mux_mask = ((uint32_t)1 << (mux_bits[m_spi_mux] - 1)) - 1;
		uint32_t spi_in_bit = m_spi_data[m_spi_mux] & 1;
		uint32_t spi_out_bit = m_spi_latch & 1;

		m_spi_data[m_spi_mux] = (spi_out_bit << (mux_bits[m_spi_mux] - 1)) | ((m_spi_data[m_spi_mux] >> 1) & mux_mask);
		m_spi_latch = (spi_in_bit << 7) | ((m_spi_latch >> 1) & 0x7f);
	}

	// SPI interrupt
	if (++m_spi_bits == 8)
	{
		m_spi_timer->adjust(attotime::never);
		archimedes_request_irq_b(0x08);
	}
}

WRITE_LINE_MEMBER(aristmk5_state::uart_irq_callback)
{
	if (state)
		archimedes_request_irq_b(0x20);
	else
		archimedes_clear_irq_b(0x20);
}

TIMER_CALLBACK_MEMBER(aristmk5_state::mk5_VSYNC_callback)
{
	archimedes_request_irq_a(0x08); //turn vsync bit on
	m_mk5_VSYNC_timer->adjust(attotime::never);
}

READ8_MEMBER(aristmk5_state::sram_r)
{
	return m_sram->base()[(m_sram_bank << 14) | (offset & 0x3fff)];
}

WRITE8_MEMBER(aristmk5_state::sram_w)
{
	m_sram->base()[(m_sram_bank << 14) | (offset & 0x3fff)] = data;
}

WRITE32_MEMBER(aristmk5_state::Ns5w48)
{
	/*
	There is one writeable register which is written with the Ns5w48 strobe. It contains four bits which are
	taken from bits 16 to 19 of the word being written. The register is cleared whenever the chip is reset. The
	register controls part of the video system. Bit 3(from data bus bit 19) controls the eorv output. If the bit is
	one, eorv outputs the NV/CSYNC signal from VIDC. If the bit is zero, eorv outputs inverted NV/CSYNC. Bit 2 of
	the register controls the eorh output. If the bit is zero, eorh is the NHSYNC output of VIDC. If the bit is one,
	eorh is inverted NHSYNC. Bits 1 and 0 control what is fed to the vidclk output as follows:

	     Bit1     Bit0     vidclk
	     0        0        24 Mhz clock
	     0        1        25 Mhz clock ;// external video crystal
	     1        0        36 Mhz clock
	     1        1        24 Mhz clock


	*/

	/*
	Golden Pyramids disassembly

	MOV     R0, #0x3200000
	ROM:03400948                 MOV     R1, #8
	ROM:0340094C                 STRB    R1, [R0,#0x14]  ; clear vsync
	ROM:03400950                 LDR     R2, =0xC350     ; 50000
	ROM:03400954
	ROM:03400954 loc_3400954                             ; CODE XREF: sub_3400944+18?j
	ROM:03400954                 NOP
	ROM:03400958                 SUBS    R2, R2, #1
	ROM:0340095C                 BNE     loc_3400954     ; does this 50000 times, presumably to wait for vsync
	ROM:03400960                 MOV     R0, #0x3200000
	ROM:03400964                 LDRB    R1, [R0,#0x10]  ; reads the irq status a
	ROM:03400968                 TST     R1, #8          ; test vsync
	*/


	archimedes_clear_irq_a(0x08);

	/*          bit 1              bit 0 */
	if((data &~(0x02)) && (data & (0x01))) // external video crystal is enabled. 25 mhz
	{
			m_mk5_VSYNC_timer->adjust(attotime::from_hz(50000)); // not sure but see above
	}
	if((data &~(0x02)) && (data &~(0x01))) // video clock is enabled. 24 mhz
	{
			m_mk5_VSYNC_timer->adjust(attotime::from_hz(50000)); // not sure
	}
	if((data & (0x02)) && (data &~(0x01))) // video clock is enabled. 36 mhz
	{
			m_mk5_VSYNC_timer->adjust(attotime::from_hz(50000)); // not sure
	}
	if((data &(0x02)) && (data &(0x01))) // video clock is enabled. 24 mhz
	{
			m_mk5_VSYNC_timer->adjust(attotime::from_hz(50000)); // not sure
	}
}

TIMER_CALLBACK_MEMBER(aristmk5_state::mk5_2KHz_callback)
{
	archimedes_request_irq_a(0x01);
	m_mk5_2KHz_timer->adjust(attotime::never);

}

READ32_MEMBER(aristmk5_state::Ns5x58)
{
	/*
	    1953.125 Hz for the operating system timer interrupt

	The pintr pin ( printer interrupt ) is connected to an interrupt latch in IOEB.
	A rising edge on pintr causes an interrupt to be latched in IOEB. The latch output
	is connected to the NIL[6] interrupt input on IOC and goes low when the rising edge is detected.
	The interrupt is cleared (NIL[6] is set high) by resetting the chip or by the NS5x58
	strobe.

	NIL[6] IOEB/1pintr - Interrupt Input ( OS Tick Interrput )

	Rising edge signal
	010101010101  .-------.   logic 0      .-------------.
	------------->|pint   |---1pintr------>|NIL[6]       |
	              | IOEB  |                |     IOC     |
	              `-------'                `-------------'
	*/


	// reset 2KHz timer
	m_mk5_2KHz_timer->adjust(attotime::from_hz((double)MASTER_CLOCK / 9 / 4096));
	archimedes_clear_irq_a(0x01);
	return 0xffffffff;
}

READ32_MEMBER(aristmk5_state::Ns5r50)
{
	return 0xf5; // checked inside the CPU check, unknown meaning
}

READ8_MEMBER(aristmk5_state::eeprom_r)
{
	uint8_t data = 0x00;
	if (m_eeprom[0]->do_read() && m_eeprom[1]->do_read())
		data |= 0x04;

	if (m_rtc->io_r())
		data |= 0x02;

	return data;
}

WRITE8_MEMBER(aristmk5_state::hopper_w)
{
	m_hopper->write(space, 0, (data & 0x02) ? 0x80 : 0);
	m_hopper_test = BIT(data, 2);
}

WRITE8_MEMBER(aristmk5_state::rtc_w)
{
	m_rtc->ce_w(BIT(data, 5));

	if (BIT(data, 6))
		m_rtc->io_w(BIT(data, 3));

	m_rtc->sclk_w(BIT(data, 4));
}

WRITE8_MEMBER(aristmk5_state::rtc_usa_w)
{
	rtc_w(space, offset, data, mem_mask);
	m_hopper_test = BIT(data, 2);
}

WRITE8_MEMBER(aristmk5_state::eeprom_w)
{
	m_coin_div = data & 1;

	m_eeprom[0]->cs_write(BIT(data, 5));
	m_eeprom[1]->cs_write(BIT(data, 6));
	m_eeprom[0]->di_write(BIT(data, 3));
	m_eeprom[1]->di_write(BIT(data, 3));
	m_eeprom[0]->clk_write(BIT(data, 4));
	m_eeprom[1]->clk_write(BIT(data, 4));
<<<<<<< HEAD
}

WRITE8_MEMBER(aristmk5_state::eeprom_usa_w)
{
	eeprom_w(space, offset, data, mem_mask);
	m_hopper->write(space, 0, (data & 0x04) ? 0x80 : 0);
}

=======
}

WRITE8_MEMBER(aristmk5_state::eeprom_usa_w)
{
	eeprom_w(space, offset, data, mem_mask);
	m_hopper->write(space, 0, (data & 0x04) ? 0x80 : 0);
}

>>>>>>> 22c42abf
READ8_MEMBER(aristmk5_state::ldor_r)
{
	if (m_extra_ports->read() & 0x01)
		m_ldor_shift_reg = 0;   // open the Logic door clears the shift register

	return (m_ldor_shift_reg & 0x80) | 0x60 | ((m_hopper_test && m_hopper->line_r()) ? 0x10 : 0x00);
}

WRITE8_MEMBER(aristmk5_state::ldor_clk_w)
{
	m_ldor_shift_reg = (m_ldor_shift_reg << 1) | BIT(data, 0);
}

WRITE8_MEMBER(aristmk5_state::sram_banksel_w)
{
	/*

	The Main Board provides 32 kbytes of Static Random Access Memory (SRAM) with
	battery back-up for the electronic meters.
	The SRAM contains machine metering information, recording money in/out and
	game history etc. It is critical that this data is preserved reliably, and various
	jurisdictions require multiple backups of the data.
	Three standard low power SRAMs are fitted to the board. The data is usually
	replicated three times, so that each chip contains identical data. Each memory is
	checked against the other to verify that the stored data is correct.
	Each chip is mapped to the same address, and the chip selected depends on the bank
	select register. Access is mutually exclusive, increasing security with only one chip
	visible in the CPU address space at a time. If the CPU crashes and overwrites
	memory only one of the three devices can be corrupted. On reset the bank select
	register selects bank 0, which does not exist. The SRAMs are at banks 1,2,3.
	Each of the SRAM chips may be powered from a separate battery, further reducing
	the possibility of losing data. For the US Gaming Machine, a single battery provides
	power for all three SRAMs. This battery also powers the Real Time Clock


	CHIP SELECT & SRAM BANKING

	write: 03010420 40  select bank 1
	write: 3220000 01   store 0x01 @ 3220000
	write: 03010420 80  select bank 2
	write: 3220000 02   store 0x02 @ 3220000
	write: 03010420 C0  ...
	write: 3220000 03   ...
	write: 03010420 00  ...
	write: 3220000 00   ...
	write: 03010420 40  select the first SRAM chip
	read:  3220000 01   read the value 0x1 back hopefully
	write: 03010420 80  ...
	read:  3220000 02   ...
	write: 03010420 C0  ...
	read:  3220000 03   ...
	write: 03010420 00  select bank 0


	     Bit 0 - Page 1
	     Bit 1 - Page 2
	     Bit 2 - Page 3
	     NC
	     NC
	     NC
	     Bit 6 - SRAM 1
	     Bit 7 - SRAM 2

	     Bit 1 and 2 on select Page 4.
	     Bit 6 and 7 on select SRAM 3.

	     4 pages of 32k for each sram chip.
	*/

	m_sram_bank = ((data & 0xc0) >> 3) | (data & 0x07);
}

WRITE8_MEMBER(aristmk5_state::buttons_lamps_w)
{
	for(int i=0; i<8; i++)
		output().set_lamp_value((offset >> 2) * 8 + i, BIT(data, i));
}

WRITE8_MEMBER(aristmk5_state::other_lamps_w)
{
	for(int i=0; i<8; i++)
		output().set_lamp_value(16 + i, BIT(data, i));
}

WRITE8_MEMBER(aristmk5_state::bill_acceptor_lamps_w)
{
	for(int i=0; i<8; i++)
		output().set_lamp_value(24 + i, BIT(data, i));
}

static ADDRESS_MAP_START( aristmk5_map, AS_PROGRAM, 32, aristmk5_state )
	AM_RANGE(0x02000000, 0x02ffffff) AM_RAM AM_SHARE("physicalram") /* physical RAM - 16 MB for now, should be 512k for the A310 */

	/* MK-5 overrides */
	AM_RANGE(0x03010420, 0x03010423) AM_WRITE8(sram_banksel_w, 0x000000ff) // SRAM bank select write

	AM_RANGE(0x03010480, 0x0301049f) AM_DEVREADWRITE8("uart_0a", ins8250_uart_device, ins8250_r, ins8250_w, 0x000000ff)
	AM_RANGE(0x03010500, 0x0301051f) AM_DEVREADWRITE8("uart_0b", ins8250_uart_device, ins8250_r, ins8250_w, 0x000000ff)
	AM_RANGE(0x03010580, 0x03010583) AM_READ_PORT("P3")
	AM_RANGE(0x03010600, 0x0301061f) AM_DEVREADWRITE8("uart_1a", ins8250_uart_device, ins8250_r, ins8250_w, 0x000000ff)
	AM_RANGE(0x03010680, 0x0301069f) AM_DEVREADWRITE8("uart_1b", ins8250_uart_device, ins8250_r, ins8250_w, 0x000000ff)
<<<<<<< HEAD
	
=======

>>>>>>> 22c42abf
	AM_RANGE(0x03010700, 0x03010703) AM_READ_PORT("P6")
	AM_RANGE(0x03010800, 0x03010803) AM_READ8(eeprom_r, 0x000000ff)
	AM_RANGE(0x03010810, 0x03010813) AM_DEVREADWRITE("watchdog", watchdog_timer_device, reset32_r, reset32_w) //MK-5 specific, watchdog
	AM_RANGE(0x03220000, 0x0323ffff) AM_READWRITE8(sram_r, sram_w, 0x000000ff)

	// bank5 slow
	AM_RANGE(0x03250048, 0x0325004b) AM_WRITE(Ns5w48) //IOEB control register
	AM_RANGE(0x03250050, 0x03250053) AM_READ(Ns5r50)  //IOEB ID register
	AM_RANGE(0x03250058, 0x0325005b) AM_READ(Ns5x58)  //IOEB interrupt Latch

	AM_RANGE(0x03000000, 0x0331ffff) AM_READWRITE(archimedes_ioc_r, archimedes_ioc_w)
	AM_RANGE(0x03320000, 0x0333ffff) AM_READWRITE8(sram_r, sram_w, 0x000000ff)

	AM_RANGE(0x03400000, 0x035fffff) AM_WRITE(archimedes_vidc_w)
	AM_RANGE(0x03600000, 0x037fffff) AM_WRITE(archimedes_memc_w)
	AM_RANGE(0x03800000, 0x039fffff) AM_WRITE(archimedes_memc_page_w)

	AM_RANGE(0x03400000, 0x03bfffff) AM_ROM AM_REGION("maincpu", 0)
ADDRESS_MAP_END

/* U.S games have no dram emulator enabled */
static ADDRESS_MAP_START( aristmk5_usa_map, AS_PROGRAM, 32, aristmk5_state )
	AM_RANGE(0x00000000, 0x01ffffff) AM_READWRITE(archimedes_memc_logical_r, archimedes_memc_logical_w)

	AM_RANGE(0x03010440, 0x03010443) AM_WRITE8(rtc_usa_w, 0x000000ff)
	AM_RANGE(0x03010450, 0x03010453) AM_WRITE8(eeprom_usa_w, 0x000000ff)

	AM_RANGE(0x03012000, 0x03012003) AM_READ_PORT("P1")
	AM_RANGE(0x03012010, 0x03012013) AM_READ_PORT("P2")
	AM_RANGE(0x03012200, 0x03012203) AM_READ_PORT("DSW1")
	AM_RANGE(0x03012210, 0x03012213) AM_READ_PORT("DSW2")
	AM_RANGE(0x03010584, 0x03010587) AM_READ_PORT("P4")

	AM_RANGE(0x03012020, 0x03012023) AM_READ8(ldor_r, 0x000000ff)
	AM_RANGE(0x03012070, 0x03012073) AM_WRITE8(ldor_clk_w, 0x000000ff)
	AM_RANGE(0x03012184, 0x03012187) AM_READ_PORT("P5")

	AM_RANGE(0x03012000, 0x0301201f) AM_WRITE8(buttons_lamps_w, 0x000000ff)
	AM_RANGE(0x03012030, 0x0301203f) AM_WRITE8(other_lamps_w, 0x000000ff)
	AM_RANGE(0x03012380, 0x0301238f) AM_WRITE8(bill_acceptor_lamps_w, 0x000000ff)

	AM_RANGE(0x03012100, 0x0301211f) AM_DEVREADWRITE8("uart_2a", ins8250_uart_device, ins8250_r, ins8250_w, 0x000000ff)
	AM_RANGE(0x03012140, 0x0301215f) AM_DEVREADWRITE8("uart_2b", ins8250_uart_device, ins8250_r, ins8250_w, 0x000000ff)
	AM_RANGE(0x03012300, 0x0301231f) AM_DEVREADWRITE8("uart_3a", ins8250_uart_device, ins8250_r, ins8250_w, 0x000000ff)
	AM_RANGE(0x03012340, 0x0301235f) AM_DEVREADWRITE8("uart_3b", ins8250_uart_device, ins8250_r, ins8250_w, 0x000000ff)

	AM_IMPORT_FROM(aristmk5_map)
ADDRESS_MAP_END

/* with dram emulator enabled */
static ADDRESS_MAP_START( aristmk5_drame_map, AS_PROGRAM, 32, aristmk5_state )
	AM_RANGE(0x00000000, 0x01ffffff) AM_READWRITE(aristmk5_drame_memc_logical_r, archimedes_memc_logical_w)

	AM_RANGE(0x03010430, 0x03010433) AM_WRITE8(hopper_w, 0x000000ff)
	AM_RANGE(0x03010440, 0x03010443) AM_WRITE8(rtc_w, 0x000000ff)
	AM_RANGE(0x03010450, 0x03010453) AM_WRITE8(eeprom_w, 0x000000ff)

	AM_RANGE(0x03010400, 0x03010403) AM_WRITE8(spi_mux_w, 0x000000ff)
	AM_RANGE(0x03010470, 0x03010473) AM_WRITE8(spi_data_w, 0x000000ff)
	AM_RANGE(0x03010850, 0x03010853) AM_READWRITE8(spi_int_ack_r, spi_int_ack_w, 0x000000ff)
	AM_RANGE(0x03010870, 0x03010873) AM_READ8(spi_data_r, 0x000000ff)

	AM_RANGE(0x03014000, 0x0301401f) AM_DEVREADWRITE8("uart_2a", ins8250_uart_device, ins8250_r, ins8250_w, 0x000000ff)
	AM_RANGE(0x03014020, 0x0301403f) AM_DEVREADWRITE8("uart_2b", ins8250_uart_device, ins8250_r, ins8250_w, 0x000000ff)
<<<<<<< HEAD
	
=======

>>>>>>> 22c42abf
	AM_IMPORT_FROM(aristmk5_map)
ADDRESS_MAP_END


CUSTOM_INPUT_MEMBER(aristmk5_state::hopper_r)
{
	return (m_hopper_test && m_hopper->line_r()) ? 0 : 1;
}

CUSTOM_INPUT_MEMBER(aristmk5_state::coin_usa_r)
{
	//  ---x  Coin Acceptor
	//  --x-  Credit Sense
	//  -x--  Error Signal
	//  x---  Diverter Optic

	uint8_t data = 0x07;

	if (!m_coin_div)
		data |= 0x08;

	if (m_coin_start_cycles)
	{
		attotime diff = m_maincpu->cycles_to_attotime(m_maincpu->total_cycles() - m_coin_start_cycles);

		if (diff > attotime::from_msec(5) && diff < attotime::from_msec(10))
			data &= ~0x01;
		if (diff > attotime::from_msec(15) && diff < attotime::from_msec(20))
			data &= ~0x02;
		if (diff <= attotime::from_msec(3))
			data |= 0x08;

		if (diff > attotime::from_msec(30))
			m_coin_start_cycles = 0;
	}

	return data;
}

CUSTOM_INPUT_MEMBER(aristmk5_state::coin_r)
{
	uint8_t data = 0x01;

	if (m_coin_start_cycles)
	{
		attotime diff = m_maincpu->cycles_to_attotime(m_maincpu->total_cycles() - m_coin_start_cycles);

		if (diff > attotime::from_msec(10) && diff < attotime::from_msec(15))
			data &= ~0x01;
		if (diff > attotime::from_msec(0) && diff < attotime::from_msec(20))
			data |= 0x10;
		if (diff > attotime::from_msec(15) && diff < attotime::from_msec(30))
			data |= 0x08;
		if (diff > attotime::from_msec(25) && !m_coin_div)
			data |= 0x02;

		if (diff > attotime::from_msec(30))
			m_coin_start_cycles = 0;
	}

	return data;
}

INPUT_CHANGED_MEMBER(aristmk5_state::coin_start)
{
	if (newval && !m_coin_start_cycles)
		m_coin_start_cycles = m_maincpu->total_cycles();
}

static INPUT_PORTS_START( aristmk5_usa )
	/* This simulates the ROM swap */
	PORT_START("ROM_LOAD")
	PORT_CONFNAME( 0x03, 0x03, "System Mode" )
	PORT_CONFSETTING(    0x00, "USA Set Chip v4.04.09 Mode" )
	PORT_CONFSETTING(    0x01, "USA Set Chip v4.04.00 Mode" )
	PORT_CONFSETTING(    0x02, "USA Set Chip v4.02.04 Mode" )
	PORT_CONFSETTING(    0x03, "Game Mode" )

	PORT_START("DSW1")
	PORT_DIPUNKNOWN_DIPLOC(0x01, 0x01, "DSW1:1")
	PORT_DIPUNKNOWN_DIPLOC(0x02, 0x02, "DSW1:2")
	PORT_DIPUNKNOWN_DIPLOC(0x04, 0x04, "DSW1:3")
	PORT_DIPUNKNOWN_DIPLOC(0x08, 0x08, "DSW1:4")
	PORT_DIPUNKNOWN_DIPLOC(0x10, 0x10, "DSW1:5")
	PORT_DIPUNKNOWN_DIPLOC(0x20, 0x20, "DSW1:6")
	PORT_DIPUNKNOWN_DIPLOC(0x40, 0x40, "DSW1:7")
	PORT_DIPUNKNOWN_DIPLOC(0x80, 0x80, "DSW1:8")

	PORT_START("DSW2")
	PORT_DIPUNKNOWN_DIPLOC(0x01, 0x01, "DSW2:1")
	PORT_DIPUNKNOWN_DIPLOC(0x02, 0x02, "DSW2:2")
	PORT_DIPUNKNOWN_DIPLOC(0x04, 0x04, "DSW2:3")
	PORT_DIPUNKNOWN_DIPLOC(0x08, 0x08, "DSW2:4")
	PORT_DIPUNKNOWN_DIPLOC(0x10, 0x10, "DSW2:5")
	PORT_DIPUNKNOWN_DIPLOC(0x20, 0x20, "DSW2:6")
	PORT_DIPUNKNOWN_DIPLOC(0x40, 0x40, "DSW2:7")
	PORT_DIPUNKNOWN_DIPLOC(0x80, 0x80, "DSW2:8")

	PORT_START("P1")
	PORT_BIT(0x00000001, IP_ACTIVE_HIGH, IPT_KEYPAD)  PORT_CODE(KEYCODE_Q)
	PORT_BIT(0x00000002, IP_ACTIVE_HIGH, IPT_KEYPAD)  PORT_CODE(KEYCODE_W)
	PORT_BIT(0x00000004, IP_ACTIVE_HIGH, IPT_KEYPAD)  PORT_CODE(KEYCODE_E)
	PORT_BIT(0x00000008, IP_ACTIVE_HIGH, IPT_KEYPAD)  PORT_CODE(KEYCODE_R)
	PORT_BIT(0x00000010, IP_ACTIVE_HIGH, IPT_KEYPAD)  PORT_CODE(KEYCODE_T)
	PORT_BIT(0x00000020, IP_ACTIVE_HIGH, IPT_KEYPAD)  PORT_CODE(KEYCODE_Y)
	PORT_BIT(0x00000040, IP_ACTIVE_HIGH, IPT_KEYPAD)  PORT_CODE(KEYCODE_U)
	PORT_BIT(0x00000080, IP_ACTIVE_HIGH, IPT_KEYPAD)  PORT_CODE(KEYCODE_I)

	PORT_START("P2")
	PORT_BIT(0x00000001, IP_ACTIVE_HIGH, IPT_KEYPAD)  PORT_CODE(KEYCODE_A)
	PORT_BIT(0x00000002, IP_ACTIVE_HIGH, IPT_KEYPAD)  PORT_CODE(KEYCODE_S)
	PORT_BIT(0x00000004, IP_ACTIVE_HIGH, IPT_KEYPAD)  PORT_CODE(KEYCODE_D)
	PORT_BIT(0x00000008, IP_ACTIVE_HIGH, IPT_KEYPAD)  PORT_CODE(KEYCODE_F)
	PORT_BIT(0x00000010, IP_ACTIVE_HIGH, IPT_KEYPAD)  PORT_CODE(KEYCODE_G)
	PORT_BIT(0x00000020, IP_ACTIVE_HIGH, IPT_KEYPAD)  PORT_CODE(KEYCODE_H)
	PORT_BIT(0x00000040, IP_ACTIVE_HIGH, IPT_KEYPAD)  PORT_CODE(KEYCODE_J)
	PORT_BIT(0x00000080, IP_ACTIVE_HIGH, IPT_KEYPAD)  PORT_CODE(KEYCODE_K)

	PORT_START("P3")
	PORT_BIT(0x00000001, IP_ACTIVE_HIGH, IPT_KEYPAD)  PORT_CODE(KEYCODE_Z)
	PORT_BIT(0x00000002, IP_ACTIVE_HIGH, IPT_KEYPAD)  PORT_CODE(KEYCODE_X)
	PORT_BIT(0x00000004, IP_ACTIVE_HIGH, IPT_KEYPAD)  PORT_CODE(KEYCODE_N)
	PORT_BIT(0x00000008, IP_ACTIVE_HIGH, IPT_SERVICE)
	PORT_BIT(0x00000010, IP_ACTIVE_HIGH, IPT_KEYPAD)  PORT_CODE(KEYCODE_V) PORT_NAME("Reset Key")
	PORT_BIT(0x00000020, IP_ACTIVE_HIGH, IPT_KEYPAD)  PORT_CODE(KEYCODE_B) PORT_TOGGLE PORT_NAME("Bill acceptor door")
	PORT_BIT(0x00000040, IP_ACTIVE_LOW , IPT_KEYPAD)  PORT_CODE(KEYCODE_M) PORT_TOGGLE PORT_NAME("Main door")
	PORT_BIT(0x00000080, IP_ACTIVE_HIGH, IPT_KEYPAD)  PORT_CODE(KEYCODE_C) PORT_TOGGLE PORT_NAME("Cashbox door")

	PORT_START("P4")
	PORT_BIT(0x00000078, IP_ACTIVE_HIGH, IPT_SPECIAL) PORT_CUSTOM_MEMBER(DEVICE_SELF, aristmk5_state, coin_usa_r, nullptr)

	PORT_START("P5")
	PORT_BIT(0x00000008, IP_ACTIVE_LOW,  IPT_OTHER)   // Meters

	PORT_START("P6")
	PORT_BIT(0x00000002, IP_ACTIVE_LOW, IPT_OTHER)    // Battery

	PORT_START("EXTRA")
	PORT_BIT(0x00000001, IP_ACTIVE_HIGH, IPT_OTHER)   PORT_TOGGLE PORT_CODE(KEYCODE_L)   PORT_NAME("Logic door")
	PORT_BIT(0x00000002, IP_ACTIVE_HIGH, IPT_COIN1)   PORT_CHANGED_MEMBER(DEVICE_SELF, aristmk5_state, coin_start, nullptr)
INPUT_PORTS_END

static INPUT_PORTS_START( aristmk5 )
	/* This simulates the ROM swap */
	PORT_START("ROM_LOAD")
	PORT_CONFNAME( 0x03, 0x03, "System Mode" )
	PORT_CONFSETTING(    0x00, "USA Set Chip v4.04.09 Mode" )
	PORT_CONFSETTING(    0x01, "USA Set Chip v4.04.00 Mode" )
	PORT_CONFSETTING(    0x02, "USA Set Chip v4.02.04 Mode" )
	PORT_CONFSETTING(    0x03, "Game Mode" )

	PORT_START("P1")
<<<<<<< HEAD
	PORT_BIT(0x00000001, IP_ACTIVE_HIGH, IPT_KEYPAD)	PORT_CODE(KEYCODE_Q)
	PORT_BIT(0x00000002, IP_ACTIVE_HIGH, IPT_KEYPAD)	PORT_CODE(KEYCODE_W)
	PORT_BIT(0x00000004, IP_ACTIVE_HIGH, IPT_KEYPAD)	PORT_CODE(KEYCODE_E)
	PORT_BIT(0x00000008, IP_ACTIVE_HIGH, IPT_KEYPAD)	PORT_CODE(KEYCODE_R)
	PORT_BIT(0x00000010, IP_ACTIVE_HIGH, IPT_KEYPAD)	PORT_CODE(KEYCODE_T)
	PORT_BIT(0x00000020, IP_ACTIVE_HIGH, IPT_KEYPAD)	PORT_CODE(KEYCODE_Y)
	PORT_BIT(0x00000040, IP_ACTIVE_HIGH, IPT_KEYPAD)	PORT_CODE(KEYCODE_U)
	PORT_BIT(0x00000080, IP_ACTIVE_HIGH, IPT_KEYPAD)	PORT_CODE(KEYCODE_I)
	PORT_BIT(0x00000100, IP_ACTIVE_HIGH, IPT_KEYPAD)	PORT_CODE(KEYCODE_A)
	PORT_BIT(0x00000200, IP_ACTIVE_HIGH, IPT_KEYPAD)	PORT_CODE(KEYCODE_S)
	PORT_BIT(0x00000400, IP_ACTIVE_HIGH, IPT_KEYPAD)	PORT_CODE(KEYCODE_D)
	PORT_BIT(0x00000800, IP_ACTIVE_HIGH, IPT_KEYPAD)	PORT_CODE(KEYCODE_F)
	PORT_BIT(0x00001000, IP_ACTIVE_HIGH, IPT_KEYPAD)	PORT_CODE(KEYCODE_G)
	PORT_BIT(0x00002000, IP_ACTIVE_HIGH, IPT_KEYPAD)	PORT_CODE(KEYCODE_H)
	PORT_BIT(0x00004000, IP_ACTIVE_HIGH, IPT_KEYPAD)	PORT_CODE(KEYCODE_J)
	PORT_BIT(0x00008000, IP_ACTIVE_HIGH, IPT_KEYPAD)	PORT_CODE(KEYCODE_K)
	PORT_BIT(0x00ff0000, IP_ACTIVE_HIGH, IPT_UNUSED)

	PORT_START("P2")
	PORT_BIT(0x00000001, IP_ACTIVE_HIGH, IPT_KEYPAD)	PORT_CODE(KEYCODE_V) PORT_NAME("Reset Key")
=======
	PORT_BIT(0x00000001, IP_ACTIVE_HIGH, IPT_KEYPAD)    PORT_CODE(KEYCODE_Q)
	PORT_BIT(0x00000002, IP_ACTIVE_HIGH, IPT_KEYPAD)    PORT_CODE(KEYCODE_W)
	PORT_BIT(0x00000004, IP_ACTIVE_HIGH, IPT_KEYPAD)    PORT_CODE(KEYCODE_E)
	PORT_BIT(0x00000008, IP_ACTIVE_HIGH, IPT_KEYPAD)    PORT_CODE(KEYCODE_R)
	PORT_BIT(0x00000010, IP_ACTIVE_HIGH, IPT_KEYPAD)    PORT_CODE(KEYCODE_T)
	PORT_BIT(0x00000020, IP_ACTIVE_HIGH, IPT_KEYPAD)    PORT_CODE(KEYCODE_Y)
	PORT_BIT(0x00000040, IP_ACTIVE_HIGH, IPT_KEYPAD)    PORT_CODE(KEYCODE_U)
	PORT_BIT(0x00000080, IP_ACTIVE_HIGH, IPT_KEYPAD)    PORT_CODE(KEYCODE_I)
	PORT_BIT(0x00000100, IP_ACTIVE_HIGH, IPT_KEYPAD)    PORT_CODE(KEYCODE_A)
	PORT_BIT(0x00000200, IP_ACTIVE_HIGH, IPT_KEYPAD)    PORT_CODE(KEYCODE_S)
	PORT_BIT(0x00000400, IP_ACTIVE_HIGH, IPT_KEYPAD)    PORT_CODE(KEYCODE_D)
	PORT_BIT(0x00000800, IP_ACTIVE_HIGH, IPT_KEYPAD)    PORT_CODE(KEYCODE_F)
	PORT_BIT(0x00001000, IP_ACTIVE_HIGH, IPT_KEYPAD)    PORT_CODE(KEYCODE_G)
	PORT_BIT(0x00002000, IP_ACTIVE_HIGH, IPT_KEYPAD)    PORT_CODE(KEYCODE_H)
	PORT_BIT(0x00004000, IP_ACTIVE_HIGH, IPT_KEYPAD)    PORT_CODE(KEYCODE_J)
	PORT_BIT(0x00008000, IP_ACTIVE_HIGH, IPT_KEYPAD)    PORT_CODE(KEYCODE_K)
	PORT_BIT(0x00ff0000, IP_ACTIVE_HIGH, IPT_UNUSED)

	PORT_START("P2")
	PORT_BIT(0x00000001, IP_ACTIVE_HIGH, IPT_KEYPAD)    PORT_CODE(KEYCODE_V) PORT_NAME("Reset Key")
>>>>>>> 22c42abf
	PORT_BIT(0x00000002, IP_ACTIVE_HIGH, IPT_SERVICE)
	PORT_BIT(0x00000004, IP_ACTIVE_HIGH, IPT_UNUSED)
	PORT_BIT(0x00000008, IP_ACTIVE_HIGH, IPT_UNUSED)
	PORT_BIT(0x00000010, IP_ACTIVE_HIGH, IPT_UNUSED)
	PORT_BIT(0x00000020, IP_ACTIVE_HIGH, IPT_UNUSED)
<<<<<<< HEAD
	PORT_BIT(0x00000040, IP_ACTIVE_HIGH, IPT_OTHER)		// Hopper full
	PORT_BIT(0x00000080, IP_ACTIVE_HIGH, IPT_OTHER)		// Hopper empty
	PORT_BIT(0x00000100, IP_ACTIVE_LOW,  IPT_KEYPAD)	PORT_CODE(KEYCODE_M) PORT_TOGGLE PORT_NAME("Main door optical sensor")
	PORT_BIT(0x0000fe00, IP_ACTIVE_HIGH, IPT_UNUSED)	// Unused optical security sensors
	PORT_BIT(0x00010000, IP_ACTIVE_HIGH, IPT_KEYPAD)	PORT_CODE(KEYCODE_L) PORT_TOGGLE PORT_NAME("Logic door")
	PORT_BIT(0x00020000, IP_ACTIVE_HIGH, IPT_KEYPAD)	PORT_CODE(KEYCODE_Z) PORT_TOGGLE PORT_NAME("Topbox door")
	PORT_BIT(0x00040000, IP_ACTIVE_HIGH, IPT_KEYPAD)	PORT_CODE(KEYCODE_X) PORT_TOGGLE PORT_NAME("Meter cage")
	PORT_BIT(0x00080000, IP_ACTIVE_HIGH, IPT_KEYPAD)	PORT_CODE(KEYCODE_C) PORT_TOGGLE PORT_NAME("Cashbox door")
	PORT_BIT(0x00100000, IP_ACTIVE_LOW,  IPT_KEYPAD)	PORT_CODE(KEYCODE_M) PORT_TOGGLE PORT_NAME("Main door")
	PORT_BIT(0x00200000, IP_ACTIVE_HIGH, IPT_KEYPAD)	PORT_CODE(KEYCODE_B) PORT_TOGGLE PORT_NAME("Bill acceptor door")
	PORT_BIT(0x00c00000, IP_ACTIVE_HIGH, IPT_UNUSED)	// Unused mechanical security switch

	PORT_START("P3")
	PORT_BIT(0x00000002, IP_ACTIVE_HIGH, IPT_KEYPAD)	PORT_CUSTOM_MEMBER(DEVICE_SELF, aristmk5_state, hopper_r, nullptr)
	PORT_BIT(0x000000f8, IP_ACTIVE_HIGH, IPT_SPECIAL)	PORT_CUSTOM_MEMBER(DEVICE_SELF, aristmk5_state, coin_r, nullptr)
=======
	PORT_BIT(0x00000040, IP_ACTIVE_HIGH, IPT_OTHER)     // Hopper full
	PORT_BIT(0x00000080, IP_ACTIVE_HIGH, IPT_OTHER)     // Hopper empty
	PORT_BIT(0x00000100, IP_ACTIVE_LOW,  IPT_KEYPAD)    PORT_CODE(KEYCODE_M) PORT_TOGGLE PORT_NAME("Main door optical sensor")
	PORT_BIT(0x0000fe00, IP_ACTIVE_HIGH, IPT_UNUSED)    // Unused optical security sensors
	PORT_BIT(0x00010000, IP_ACTIVE_HIGH, IPT_KEYPAD)    PORT_CODE(KEYCODE_L) PORT_TOGGLE PORT_NAME("Logic door")
	PORT_BIT(0x00020000, IP_ACTIVE_HIGH, IPT_KEYPAD)    PORT_CODE(KEYCODE_Z) PORT_TOGGLE PORT_NAME("Topbox door")
	PORT_BIT(0x00040000, IP_ACTIVE_HIGH, IPT_KEYPAD)    PORT_CODE(KEYCODE_X) PORT_TOGGLE PORT_NAME("Meter cage")
	PORT_BIT(0x00080000, IP_ACTIVE_HIGH, IPT_KEYPAD)    PORT_CODE(KEYCODE_C) PORT_TOGGLE PORT_NAME("Cashbox door")
	PORT_BIT(0x00100000, IP_ACTIVE_LOW,  IPT_KEYPAD)    PORT_CODE(KEYCODE_M) PORT_TOGGLE PORT_NAME("Main door")
	PORT_BIT(0x00200000, IP_ACTIVE_HIGH, IPT_KEYPAD)    PORT_CODE(KEYCODE_B) PORT_TOGGLE PORT_NAME("Bill acceptor door")
	PORT_BIT(0x00c00000, IP_ACTIVE_HIGH, IPT_UNUSED)    // Unused mechanical security switch

	PORT_START("P3")
	PORT_BIT(0x00000002, IP_ACTIVE_HIGH, IPT_KEYPAD)    PORT_CUSTOM_MEMBER(DEVICE_SELF, aristmk5_state, hopper_r, nullptr)
	PORT_BIT(0x000000f8, IP_ACTIVE_HIGH, IPT_SPECIAL)   PORT_CUSTOM_MEMBER(DEVICE_SELF, aristmk5_state, coin_r, nullptr)
>>>>>>> 22c42abf

	PORT_START("P6")
	PORT_BIT(0x00000002, IP_ACTIVE_LOW, IPT_OTHER)          // Battery

	PORT_START("EXTRA")
	PORT_BIT(0x00000001, IP_ACTIVE_HIGH, IPT_COIN1)         PORT_CHANGED_MEMBER(DEVICE_SELF, aristmk5_state, coin_start, nullptr)
INPUT_PORTS_END

DRIVER_INIT_MEMBER(aristmk5_state,aristmk5)
{
	archimedes_driver_init();

	int do_debug = 0;

	if (do_debug)
	{
		// DEBUG code for showing the range of the ROMs that get checksummed (for adding to rom loading comments)
		// unfortunately the checksum only covers the code part of the ROM, leaving the data without any kind of
		// verification.  Given that the existing bad-dumps would be non-obvious if it the checksums weren't incorrect
		// this is potentially worrying.  The actual checksum scheme is weak too, a simple 32-bit add.

		uint32_t *ROM = (uint32_t*)memregion("game_prg")->base();
		int size = memregion("game_prg")->bytes();
		int found = 0;

		for (int i = 0;i < (size / 4) - 4;i++)
		{
			if (((ROM[i + 0] & 0xfffff000) == 0xe59f1000) &&
				(ROM[i + 1] == 0xe3a03000) &&
				((ROM[i + 2] & 0xfffff000) == 0xe59f4000) &&
				(ROM[i + 3] == 0xe0444001))
			{

				printf("Checksum code found at 0x%06x\n", i * 4);
				found = 1;

				int baseoff = ROM[i + 0] & 0x00000fff;
				int baseoff2 = ROM[i + 2] & 0x00000fff;
				int baseoff3 = ROM[i + 5] & 0x00000fff;
				int baseoff4 = ROM[i + 8] & 0x00000fff;

				//printf("values offset %08x %08x %08x %08x\n", baseoff, baseoff2, baseoff3, baseoff4);

				int actual = ROM[i + (baseoff / 4) + 2]; // base
				int actual2 = ROM[i + 2 + (baseoff2 / 4) + 2]; // end
				int actual3 = ROM[i + 5 + (baseoff3 / 4) + 2]; // skip end (where checksum is)
				int actual4 = ROM[i + 8 + (baseoff4 / 4) + 2]; // skip start (^)

				//printf("values %08x %08x %08x %08x\n", actual, actual2, actual3, actual4);

				actual2 = actual2 - actual;
				actual3 = actual3 - actual;
				actual4 = actual4 - actual;
				actual = 0;

				if ((actual4 - actual3) != 4)
				{
					printf("UNUSUAL SKIP RANGE %06x - %06x\n", actual3, actual4 + 3);
				}
				else
				{
					int expectedchecksum = ROM[actual3 / 4];
					printf("0x%06x-0x%06x is the Checksummed Range (excluding 0x%06x-0x%06x where Checksum is stored)\n    Expected Checksum   0x%08x\n", actual, actual2 - 1, actual3, actual4 + 3, expectedchecksum);

					// the checksum is a simple 32-bit sum with the dword containing the checksum skipped (and the dword after it for no obvious reason!)
					uint32_t calculatedchecksum = 0;
					for (int i = actual / 4; i < actual2 / 4;i++)
					{
						if ((i < (actual3 / 4)) ||
							(i > (actual4 / 4)))
						{
							calculatedchecksum += ROM[i];

							//  printf("Using address %08x, value %08x, Calculated Checksum %08x\n", i*4,  ROM[i], calculatedchecksum);
						}
						else
						{
							//  printf("SKIPPING address %08x, value %08x, Calculated Checksum %08x\n", i*4,  ROM[i], calculatedchecksum);
						}
					}

					printf("    Calculated Checksum 0x%08x ", calculatedchecksum);
					if (calculatedchecksum == expectedchecksum)
					{
						printf(" (OK)\n");
					}
					else
					{
						printf(" (BAD)\n");
					}

					size = size / 4;

					// almost always just the end of the roms
					int realend = 0;
					for (int i = size - 1; i >= actual2 / 4;i--)
					{
						if ((ROM[i] != 0xffffffff) && (ROM[i] != 0x00000000))
						{
							//printf("real data end at %08x\n", i * 4);
							realend = i;
							i = actual2 / 4 - 1;
						}
					}


					int realend2 = 0;
					for (int i = realend - 4; i >= actual2 / 4;i--)
					{
						if ((ROM[i] != 0xffffffff) && (ROM[i] != 0x00000000))
						{
							//printf("real data end at %08x (value is %08x)\n", i * 4, ROM[i]);
							realend2 = (i * 4) + 3;
							i = actual2 / 4 - 1;
						}
					}

					realend = (realend * 4) + 3;

					if ((realend & 0xffff) == 0xffff)
					{
						printf("0x%06x-0x%06x is the non-Checksummed range still containing data but NOT covered by Checksum\n", actual2, realend2);
						printf("0x%06x-0x%06x is the non-Checksummed range if the additional vectors? at the end are included\n", actual2, realend);
					}
					else
					{
						printf("0x%06x-0x%06x is the non-Checksummed range (unusual endpoint)\n", actual2, realend);
					}
				}
			}
		}

		if (found == 0)
		{
			printf("checksum code not found\n");
		}
	}
}


void aristmk5_state::machine_start()
{
	m_nvram->set_base(m_sram->base(), m_sram->bytes());

	archimedes_init();

	m_mk5_2KHz_timer = machine().scheduler().timer_alloc(timer_expired_delegate(FUNC(aristmk5_state::mk5_2KHz_callback),this));
	m_mk5_VSYNC_timer = machine().scheduler().timer_alloc(timer_expired_delegate(FUNC(aristmk5_state::mk5_VSYNC_callback),this));
	m_spi_timer = machine().scheduler().timer_alloc(timer_expired_delegate(FUNC(aristmk5_state::spi_timer), this));
}

void aristmk5_state::machine_reset()
{
	archimedes_reset();
	m_mk5_2KHz_timer->adjust(attotime::from_hz((double)MASTER_CLOCK / 9 / 4096)); // 8MHz / 4096
	m_mk5_VSYNC_timer->adjust(attotime::from_hz(50000)); // default bit 1 & bit 2 == 0

	m_ioc_regs[IRQ_STATUS_B] |= 0x40; //hack, set keyboard irq empty to be ON

	/* load the roms according to what the operator wants */
	{
		uint8_t *ROM = memregion("maincpu")->base();
		uint8_t *PRG;// = memregion("prg_code")->base();
		int i;
		uint8_t op_mode;
		static const char *const rom_region[] = { "set_4.04.09", "set_4.04.00", "set_4.02.04", "game_prg" };

		op_mode = ioport("ROM_LOAD")->read();

		PRG = memregion(rom_region[op_mode & 3])->base();

		if(PRG!=nullptr)

		for(i=0;i<0x400000;i++)
			ROM[i] = PRG[i];
	}

	m_ldor_shift_reg = 0x55;
	m_coin_start_cycles = 0;
	m_sram_bank = 0;
	m_hopper_test = 1;
	m_coin_div = 0;
	m_spi_mux = 0;
	m_spi_latch = 0;
	m_spi_bits = 0;
	memset(m_spi_data, 0, sizeof(m_spi_data));
}


static MACHINE_CONFIG_START( aristmk5, aristmk5_state )
	MCFG_CPU_ADD("maincpu", ARM, MASTER_CLOCK/6)    // 12000000
	MCFG_CPU_PROGRAM_MAP(aristmk5_drame_map)

	MCFG_WATCHDOG_ADD("watchdog")
	MCFG_WATCHDOG_TIME_INIT(attotime::from_seconds(2))  /* 1.6 - 2 seconds */

	/* TODO: this isn't supposed to access a keyboard ... */
	MCFG_DEVICE_ADD("kart", AAKART, 12000000/128) // TODO: frequency

	MCFG_SCREEN_ADD("screen", RASTER)
	MCFG_SCREEN_REFRESH_RATE(60)
	MCFG_SCREEN_VBLANK_TIME(ATTOSECONDS_IN_USEC(0))
	MCFG_SCREEN_SIZE(640, 400)
	MCFG_SCREEN_VISIBLE_AREA(0, 640-1, 0, 400-1)
	MCFG_SCREEN_UPDATE_DRIVER(archimedes_state, screen_update)

	MCFG_PALETTE_ADD("palette", 0x200)

	MCFG_EEPROM_SERIAL_93C56_ADD("eeprom0")
	MCFG_EEPROM_SERIAL_93C56_ADD("eeprom1")

	MCFG_NVRAM_ADD_NO_FILL("nvram")

	// TL16C452FN U71
	MCFG_DEVICE_ADD("uart_0a", NS16450, MASTER_CLOCK / 9)
	MCFG_INS8250_OUT_INT_CB(DEVWRITELINE("uart_irq", input_merger_device, in0_w))
	MCFG_DEVICE_ADD("uart_0b", NS16450, MASTER_CLOCK / 9)
	MCFG_INS8250_OUT_INT_CB(DEVWRITELINE("uart_irq", input_merger_device, in1_w))

	// TL16C452FN U72
	MCFG_DEVICE_ADD("uart_1a", NS16450, MASTER_CLOCK / 9)
	MCFG_INS8250_OUT_INT_CB(DEVWRITELINE("uart_irq", input_merger_device, in2_w))
	MCFG_DEVICE_ADD("uart_1b", NS16450, MASTER_CLOCK / 9)
	MCFG_INS8250_OUT_INT_CB(DEVWRITELINE("uart_irq", input_merger_device, in3_w))

	// COMM port 4 - 5
	MCFG_DEVICE_ADD("uart_2a", NS16450, MASTER_CLOCK / 9)
//  MCFG_INS8250_OUT_INT_CB(WRITELINE(aristmk5_state, uart_irq_callback))
	MCFG_DEVICE_ADD("uart_2b", NS16450, MASTER_CLOCK / 9)
//  MCFG_INS8250_OUT_INT_CB(WRITELINE(aristmk5_state, uart_irq_callback))

	// COMM port 6 - 7
	MCFG_DEVICE_ADD("uart_3a", NS16450, MASTER_CLOCK / 9)
//  MCFG_INS8250_OUT_INT_CB(WRITELINE(aristmk5_state, uart_irq_callback))
	MCFG_DEVICE_ADD("uart_3b", NS16450, MASTER_CLOCK / 9)
//  MCFG_INS8250_OUT_INT_CB(WRITELINE(aristmk5_state, uart_irq_callback))

	MCFG_INPUT_MERGER_ACTIVE_HIGH("uart_irq")
	MCFG_INPUT_MERGER_OUTPUT_HANDLER(WRITELINE(aristmk5_state, uart_irq_callback))

	MCFG_DS1302_ADD("rtc", XTAL_32_768kHz)

	MCFG_TICKET_DISPENSER_ADD("hopper", attotime::from_msec(100), TICKET_MOTOR_ACTIVE_HIGH, TICKET_STATUS_ACTIVE_LOW)

	MCFG_SPEAKER_STANDARD_MONO("speaker")
	MCFG_SOUND_ADD("dac0", DAC_16BIT_R2R_TWOS_COMPLEMENT, 0) MCFG_SOUND_ROUTE(0, "speaker", 0.1) // unknown DAC
	MCFG_SOUND_ADD("dac1", DAC_16BIT_R2R_TWOS_COMPLEMENT, 0) MCFG_SOUND_ROUTE(0, "speaker", 0.1) // unknown DAC
	MCFG_SOUND_ADD("dac2", DAC_16BIT_R2R_TWOS_COMPLEMENT, 0) MCFG_SOUND_ROUTE(0, "speaker", 0.1) // unknown DAC
	MCFG_SOUND_ADD("dac3", DAC_16BIT_R2R_TWOS_COMPLEMENT, 0) MCFG_SOUND_ROUTE(0, "speaker", 0.1) // unknown DAC
	MCFG_SOUND_ADD("dac4", DAC_16BIT_R2R_TWOS_COMPLEMENT, 0) MCFG_SOUND_ROUTE(0, "speaker", 0.1) // unknown DAC
	MCFG_SOUND_ADD("dac5", DAC_16BIT_R2R_TWOS_COMPLEMENT, 0) MCFG_SOUND_ROUTE(0, "speaker", 0.1) // unknown DAC
	MCFG_SOUND_ADD("dac6", DAC_16BIT_R2R_TWOS_COMPLEMENT, 0) MCFG_SOUND_ROUTE(0, "speaker", 0.1) // unknown DAC
	MCFG_SOUND_ADD("dac7", DAC_16BIT_R2R_TWOS_COMPLEMENT, 0) MCFG_SOUND_ROUTE(0, "speaker", 0.1) // unknown DAC
	MCFG_DEVICE_ADD("vref", VOLTAGE_REGULATOR, 0) MCFG_VOLTAGE_REGULATOR_OUTPUT(5.0)
	MCFG_SOUND_ROUTE_EX(0, "dac0", 1.0, DAC_VREF_POS_INPUT) MCFG_SOUND_ROUTE_EX(0, "dac0", -1.0, DAC_VREF_NEG_INPUT)
	MCFG_SOUND_ROUTE_EX(0, "dac1", 1.0, DAC_VREF_POS_INPUT) MCFG_SOUND_ROUTE_EX(0, "dac1", -1.0, DAC_VREF_NEG_INPUT)
	MCFG_SOUND_ROUTE_EX(0, "dac2", 1.0, DAC_VREF_POS_INPUT) MCFG_SOUND_ROUTE_EX(0, "dac2", -1.0, DAC_VREF_NEG_INPUT)
	MCFG_SOUND_ROUTE_EX(0, "dac3", 1.0, DAC_VREF_POS_INPUT) MCFG_SOUND_ROUTE_EX(0, "dac3", -1.0, DAC_VREF_NEG_INPUT)
	MCFG_SOUND_ROUTE_EX(0, "dac4", 1.0, DAC_VREF_POS_INPUT) MCFG_SOUND_ROUTE_EX(0, "dac4", -1.0, DAC_VREF_NEG_INPUT)
	MCFG_SOUND_ROUTE_EX(0, "dac5", 1.0, DAC_VREF_POS_INPUT) MCFG_SOUND_ROUTE_EX(0, "dac5", -1.0, DAC_VREF_NEG_INPUT)
	MCFG_SOUND_ROUTE_EX(0, "dac6", 1.0, DAC_VREF_POS_INPUT) MCFG_SOUND_ROUTE_EX(0, "dac6", -1.0, DAC_VREF_NEG_INPUT)
	MCFG_SOUND_ROUTE_EX(0, "dac7", 1.0, DAC_VREF_POS_INPUT) MCFG_SOUND_ROUTE_EX(0, "dac7", -1.0, DAC_VREF_NEG_INPUT)
MACHINE_CONFIG_END


static MACHINE_CONFIG_DERIVED( aristmk5_touch, aristmk5 )
	MCFG_DEVICE_MODIFY("uart_0a")
	MCFG_INS8250_OUT_TX_CB(DEVWRITELINE("microtouch", microtouch_device, rx))

	MCFG_MICROTOUCH_ADD("microtouch", 2400, DEVWRITELINE("uart_0a", ins8250_uart_device, rx_w))
MACHINE_CONFIG_END

static MACHINE_CONFIG_DERIVED( aristmk5_usa, aristmk5 )
	MCFG_CPU_MODIFY("maincpu")
	MCFG_CPU_PROGRAM_MAP(aristmk5_usa_map)
MACHINE_CONFIG_END

static MACHINE_CONFIG_DERIVED( aristmk5_usa_touch, aristmk5_usa )
	MCFG_DEVICE_MODIFY("uart_0a")
	MCFG_INS8250_OUT_TX_CB(DEVWRITELINE("microtouch", microtouch_device, rx))

	MCFG_MICROTOUCH_ADD("microtouch", 2400, DEVWRITELINE("uart_0a", ins8250_uart_device, rx_w))
MACHINE_CONFIG_END

#define ARISTOCRAT_MK5_BIOS \
	ROM_REGION( 0x400000, "set_4.04.09", ROMREGION_ERASEFF ) /* setchip v4.04.08 4meg */ \
	ROM_LOAD32_WORD( "setchip v4.04.09.u7",  0x000000, 0x80000, CRC(e8e8dc75) SHA1(201fe95256459ce34fdb6f7498135ab5016d07f3) ) \
	ROM_LOAD32_WORD( "setchip v4.04.09.u11", 0x000002, 0x80000, CRC(ff7a9035) SHA1(4352c4336e61947c555fdc80c61f944076f64b64) ) \
	ROM_REGION( 0x400000, "set_4.04.00", ROMREGION_ERASEFF ) /* setchip v4.04.00 4meg 42pin */ \
	ROM_LOAD32_WORD( "setchip v4.04.00.u7",  0x000000, 0x80000, CRC(2453137e) SHA1(b59998e75ae3924da16faf47b9cfe9afd60d810c) ) \
	ROM_LOAD32_WORD( "setchip v4.04.00.u11", 0x000002, 0x80000, CRC(82dfa12a) SHA1(86fd0f0ad8d5d1bc503392a40bbcdadb055b2765) ) \
	ROM_REGION( 0x400000, "set_4.02.04", ROMREGION_ERASEFF ) /* setchip v4.02.04 */ \
	ROM_LOAD32_WORD( "setchip v4.02.04.u7",  0x000000, 0x80000, CRC(5a254b22) SHA1(8444f237b392df2a3cb42ea349e7af32f47dd544) ) \
	ROM_LOAD32_WORD( "setchip v4.02.04.u11", 0x000002, 0x80000, CRC(def36617) SHA1(c7ba5b08e884a8fb36c9fb51c08e243e32c81f89) ) \
	/* GALs */ \
	ROM_REGION( 0x600, "gals", 0 ) \
	ROM_LOAD( "a562837.u36",  0x000000, 0x000157, CRC(1f269234) SHA1(29940dd50fb55c632935f62ff44ca724379c7a43) ) \
	ROM_LOAD( "a562838.u65",  0x000200, 0x000157, CRC(f2f3c40a) SHA1(b795dfa5cc4e8127c3f3a0906664910d1325ec92) ) \
	ROM_LOAD( "a562840.u22",  0x000400, 0x000157, CRC(941d4cdb) SHA1(1ca091fba69e92f262dbb3d40f515703c8981793) ) \
	ROM_REGION16_BE( 0x100, "eeprom0", ROMREGION_ERASEFF ) \
	ROM_REGION16_BE( 0x100, "eeprom1", ROMREGION_ERASEFF ) \

#define ARISTOCRAT_MK5_BIOS_HAVE_EEPROMS \
	ROM_REGION( 0x400000, "set_4.04.09", ROMREGION_ERASEFF ) /* setchip v4.04.08 4meg */ \
	ROM_LOAD32_WORD( "setchip v4.04.09.u7",  0x000000, 0x80000, CRC(e8e8dc75) SHA1(201fe95256459ce34fdb6f7498135ab5016d07f3) ) \
	ROM_LOAD32_WORD( "setchip v4.04.09.u11", 0x000002, 0x80000, CRC(ff7a9035) SHA1(4352c4336e61947c555fdc80c61f944076f64b64) ) \
	ROM_REGION( 0x400000, "set_4.04.00", ROMREGION_ERASEFF ) /* setchip v4.04.00 4meg 42pin */ \
	ROM_LOAD32_WORD( "setchip v4.04.00.u7",  0x000000, 0x80000, CRC(2453137e) SHA1(b59998e75ae3924da16faf47b9cfe9afd60d810c) ) \
	ROM_LOAD32_WORD( "setchip v4.04.00.u11", 0x000002, 0x80000, CRC(82dfa12a) SHA1(86fd0f0ad8d5d1bc503392a40bbcdadb055b2765) ) \
	ROM_REGION( 0x400000, "set_4.02.04", ROMREGION_ERASEFF ) /* setchip v4.02.04 */ \
	ROM_LOAD32_WORD( "setchip v4.02.04.u7",  0x000000, 0x80000, CRC(5a254b22) SHA1(8444f237b392df2a3cb42ea349e7af32f47dd544) ) \
	ROM_LOAD32_WORD( "setchip v4.02.04.u11", 0x000002, 0x80000, CRC(def36617) SHA1(c7ba5b08e884a8fb36c9fb51c08e243e32c81f89) ) \
	/* GALs */ \
	ROM_REGION( 0x600, "gals", 0 ) \
	ROM_LOAD( "a562837.u36",  0x000000, 0x000157, CRC(1f269234) SHA1(29940dd50fb55c632935f62ff44ca724379c7a43) ) \
	ROM_LOAD( "a562838.u65",  0x000200, 0x000157, CRC(f2f3c40a) SHA1(b795dfa5cc4e8127c3f3a0906664910d1325ec92) ) \
	ROM_LOAD( "a562840.u22",  0x000400, 0x000157, CRC(941d4cdb) SHA1(1ca091fba69e92f262dbb3d40f515703c8981793) ) \


ROM_START( aristmk5 )
	ARISTOCRAT_MK5_BIOS

	ROM_REGION( 0x400000, "game_prg", ROMREGION_ERASEFF )

	ROM_REGION( 0x800000, "maincpu", ROMREGION_ERASE00 )

	ROM_REGION( 0x200000, "vram", ROMREGION_ERASE00 )

	ROM_REGION( 0x20000*4, "sram", ROMREGION_ERASE00 )
ROM_END



// 0200751V - 10 Credit Multiplier / 20 Line Multiline.
// ADONIS - NSW/ACT A - 25/05/98  Revision: 10  602/9.
ROM_START( adonis )
	ARISTOCRAT_MK5_BIOS
	/*
	    Checksum code found at 0x000bf8
	    0x000000-0x05eb1b is the Checksummed Range (excluding 0x000020-0x000027 where Checksum is stored)
	        Expected Checksum   0xfc98a056
	        Calculated Checksum 0xfc98a056  (OK)
	    0x05eb1c-0x10fa8b is the non-Checksummed range still containing data but NOT covered by Checksum
	    0x05eb1c-0x1fffff is the non-Checksummed range if the additional vectors? at the end are included
	*/
	ROM_REGION( 0x400000, "game_prg", ROMREGION_ERASEFF )
	ROM_LOAD32_WORD( "0200751v.u7",  0x000000, 0x80000, CRC(ab386ab0) SHA1(56c5baea4272866a9fe18bdc371a49f155251f86) )
	ROM_LOAD32_WORD( "0200751v.u11", 0x000002, 0x80000, CRC(ce8c8449) SHA1(9894f0286f27147dcc437e4406870fe695a6f61a) )
	ROM_LOAD32_WORD( "0200751v.u8",  0x100000, 0x80000, CRC(99097a82) SHA1(a08214ab4781b06b46fc3be5c48288e373230ef4) )
	ROM_LOAD32_WORD( "0200751v.u12", 0x100002, 0x80000, CRC(443a7b6d) SHA1(c19a1c50fb8774826a1e12adacba8bbfce320891) )

	ROM_REGION( 0x800000, "maincpu", ROMREGION_ERASE00 ) /* ARM Code */
	ROM_REGION( 0x200000, "vram", ROMREGION_ERASE00 )
	ROM_REGION( 0x20000*4, "sram", ROMREGION_ERASE00 )

	ROM_REGION( 0x100, "eeproms", 0 )
	ROM_LOAD( "st93c46.u26", 0x0000, 0x0080, NO_DUMP )
	ROM_LOAD( "st93c46.u27", 0x0080, 0x0080, NO_DUMP )

	ROM_REGION( 0x0005, "plds", 0 )
	ROM_LOAD( "gal20v8b.u22", 0x0000, 0x0001, NO_DUMP ) /* 28-Lead PLCC package. Unable to read */
	ROM_LOAD( "gal16v8d.u23", 0x0000, 0x0001, NO_DUMP ) /* 20-Lead PLCC package. Unable to read */
	ROM_LOAD( "gal16v8d.u24", 0x0000, 0x0001, NO_DUMP ) /* 20-Lead PLCC package. Unable to read */
	ROM_LOAD( "gal20v8b.u36", 0x0000, 0x0001, NO_DUMP ) /* 28-Lead PLCC package. Unable to read */
	ROM_LOAD( "gal20v8b.u65", 0x0000, 0x0001, NO_DUMP ) /* 28-Lead PLCC package. Unable to read */
ROM_END


// 0100751V - 10 Credit Multiplier / 20 Line Multiline.
// ADONIS - NSW/ACT A - 25/05/98  Revision: 9  602/9.
ROM_START( adonisa )
	ARISTOCRAT_MK5_BIOS
	/*
	    Checksum code found at 0x000bf8
	    0x000000-0x05cdc3 is the Checksummed Range (excluding 0x000020-0x000027 where Checksum is stored)
	        Expected Checksum   0x91f374c7
	        Calculated Checksum 0x91f374c7  (OK)
	    0x05cdc4-0x11000b is the non-Checksummed range still containing data but NOT covered by Checksum
	    0x05cdc4-0x1fffff is the non-Checksummed range if the additional vectors? at the end are included
	*/
	ROM_REGION( 0x400000, "game_prg", ROMREGION_ERASEFF )
	ROM_LOAD32_WORD( "0100751v.u7",  0x000000, 0x80000, CRC(ca3e97db) SHA1(bd0a4402e57891899d92ea85a87fb8925a44f706) )
	ROM_LOAD32_WORD( "0100751v.u11", 0x000002, 0x80000, CRC(cfe3f792) SHA1(aa1bf77101404c2018a5e5b808f1d683e29ae942) )
	ROM_LOAD32_WORD( "0100751v.u8",  0x100000, 0x80000, CRC(d55204bd) SHA1(208c089d435ea4af25d0b9b3d5e79fea397bc885) )
	ROM_LOAD32_WORD( "0100751v.u12", 0x100002, 0x80000, CRC(77090858) SHA1(76ebc15b26f378ac95276f0aa26d077e3646a6f1) )

	ROM_REGION( 0x800000, "maincpu", ROMREGION_ERASE00 ) /* ARM Code */
	ROM_REGION( 0x200000, "vram", ROMREGION_ERASE00 )
	ROM_REGION( 0x20000*4, "sram", ROMREGION_ERASE00 )

	ROM_REGION( 0x100, "eeproms", 0 )
	ROM_LOAD( "st93c46.u27", 0x0000, 0x0080, CRC(115c305a) SHA1(684a70d74ec92564e17c4292cd357e603842c485) )
	ROM_LOAD( "st93c46.u26", 0x0080, 0x0080, CRC(652d544c) SHA1(cd5bd20e9a0f22d7367cc169e2844a02751c7c91) ) // blank... all 0xff's

	ROM_REGION( 0x0005, "plds", 0 )
	ROM_LOAD( "gal20v8b.u22", 0x0000, 0x0001, NO_DUMP ) /* 28-Lead PLCC package. Unable to read */
	ROM_LOAD( "gal16v8d.u23", 0x0000, 0x0001, NO_DUMP ) /* 20-Lead PLCC package. Unable to read */
	ROM_LOAD( "gal16v8d.u24", 0x0000, 0x0001, NO_DUMP ) /* 20-Lead PLCC package. Unable to read */
	ROM_LOAD( "gal20v8b.u36", 0x0000, 0x0001, NO_DUMP ) /* 28-Lead PLCC package. Unable to read */
	ROM_LOAD( "gal20v8b.u65", 0x0000, 0x0001, NO_DUMP ) /* 28-Lead PLCC package. Unable to read */
ROM_END


// MV4124/1 - 5,10,25,50 Credit Multiplier / 20 Line Multiline.
// Adonis [Reel Game] - Export B - 31/07/01.
// Marked as BHG1508.
ROM_START( adonisu )
	ARISTOCRAT_MK5_BIOS
	/*
	    Checksum code found at 0x000d18
	    0x000000-0x0e8a7b is the Checksummed Range (excluding 0x000020-0x000027 where Checksum is stored)
	        Expected Checksum   0xe6715f98
	        Calculated Checksum 0xc80cd95e  (BAD)
	    0x0e8a7c-0x1c5f47 is the non-Checksummed range still containing data but NOT covered by Checksum
	    0x0e8a7c-0x1fffff is the non-Checksummed range if the additional vectors? at the end are included
	*/
	ROM_REGION( 0x400000, "game_prg", ROMREGION_ERASEFF )
	// the checksum only covers part of the first 2 roms, marked all as BAD_DUMP because it can't be trusted without a full redump.
	ROM_LOAD32_WORD( "bhg1508.u7",  0x000000, 0x80000, BAD_DUMP CRC(ed6254d7) SHA1(d2b790fdd7f5fc7b78fcfc4c96d0fc272ccf8da6) )
	ROM_LOAD32_WORD( "bhg1508.u11", 0x000002, 0x80000, BAD_DUMP CRC(1f629286) SHA1(bce380a6a76c77bc790436bd6f94474a1db0c231) )
	ROM_LOAD32_WORD( "bhg1508.u8",  0x100000, 0x80000, BAD_DUMP CRC(b756c96d) SHA1(494df20090d415e83d599023203c13273e7925ad) )
	ROM_LOAD32_WORD( "bhg1508.u12", 0x100002, 0x80000, BAD_DUMP CRC(1d3b6b8f) SHA1(1ddcfd7323cc7e79d3e39d913fdb5cf5cd53d56d) )

	ROM_REGION( 0x800000, "maincpu", ROMREGION_ERASE00 ) /* ARM Code */
	ROM_REGION( 0x200000, "vram", ROMREGION_ERASE00 )
	ROM_REGION( 0x20000*4, "sram", ROMREGION_ERASE00 )
ROM_END


ROM_START( adonisce )
	ARISTOCRAT_MK5_BIOS
	ROM_REGION( 0x400000, "game_prg", ROMREGION_ERASEFF )
	/*
	    Checksum code found at 0x000c44
	    0x000000-0x06ddab is the Checksummed Range (excluding 0x000020-0x000027 where Checksum is stored)
	        Expected Checksum   0x07c97aad
	        Calculated Checksum 0x07c97aad  (OK)
	    0x06ddac-0x2a41cb is the non-Checksummed range
	*/
	ROM_LOAD32_WORD("0201005v.u7",  0x0000000, 0x0080000, CRC(32149323) SHA1(abfc6a8518a39528db3700c2cb558e925ceeda6d) )
	ROM_LOAD32_WORD("0201005v.u11", 0x0000002, 0x0080000, CRC(309b0b55) SHA1(669568031d305b29395345a26a5d004d83881433) )
	ROM_LOAD32_WORD("0201005v.u8",  0x0100000, 0x0080000, CRC(e9185e3c) SHA1(99609a152a55246d0f5377f943deec47e68fb9fc) )
	ROM_LOAD32_WORD("0201005v.u12", 0x0100002, 0x0080000, CRC(8b675dff) SHA1(275579d21be51e6ca01be7c57018e142d1d40875) )
	ROM_LOAD32_WORD("0201005v.u9",  0x0200000, 0x0080000, CRC(c2e973e7) SHA1(e89bdaa56b0c3c7bd77c8141421f76be9ff2e71b) )
	ROM_LOAD32_WORD("0201005v.u13", 0x0200002, 0x0080000, CRC(e005a7e8) SHA1(cbb313f5d1d04c5a441b3f92b7a90a281ddb4885) )

	ROM_REGION( 0x800000, "maincpu", ROMREGION_ERASE00 ) /* ARM Code */
	ROM_REGION( 0x200000, "vram", ROMREGION_ERASE00 )
	ROM_REGION( 0x20000*4, "sram", ROMREGION_ERASE00 )
ROM_END


ROM_START( baddog )
	ARISTOCRAT_MK5_BIOS
	/*
	    Checksum code found at 0x000ae4
	    0x000000-0x056f3f is the Checksummed Range (excluding 0x000020-0x000027 where Checksum is stored)
	        Expected Checksum   0x15ac4012
	        Calculated Checksum 0x15ac4012  (OK)
	    0x056f40-0x2fb607 is the non-Checksummed range still containing data but NOT covered by Checksum
	    0x056f40-0x2fffff is the non-Checksummed range if the additional vectors? at the end are included
	*/

	ROM_REGION( 0x400000, "game_prg", ROMREGION_ERASEFF )
	ROM_LOAD32_WORD("0200428v.u7",  0x0000000, 0x0080000, CRC(25aa8109) SHA1(cf4521b3d447812d2d9dbfdab9fe0cec71cdeb2e) )
	ROM_LOAD32_WORD("0200428v.u11", 0x0000002, 0x0080000, CRC(774ff977) SHA1(5ce1aa8b7598b4bc8e5fa44de1c03b5f2851f5de) )
	ROM_LOAD32_WORD("0200428v.u8",  0x0100000, 0x0080000, CRC(e52a279a) SHA1(4a3a080d840d8a894ec0ba0250a566831377f0f8) )
	ROM_LOAD32_WORD("0200428v.u12", 0x0100002, 0x0080000, CRC(562aa123) SHA1(825a2d23321b636a3ff2565b2b72df3b97bd0ec8) )
	ROM_LOAD32_WORD("0200428v.u9",  0x0200000, 0x0080000, CRC(66d5a7f7) SHA1(1a1f845a97677c43ff1090231434ae9d3d36ab4c) )
	ROM_LOAD32_WORD("0200428v.u13", 0x0200002, 0x0080000, CRC(883b2ec3) SHA1(5b431d8c9c8eabca65ab22dcf2bdb22d49445bb1) )

	ROM_REGION( 0x800000, "maincpu", ROMREGION_ERASE00 ) /* ARM Code */
	ROM_REGION( 0x200000, "vram", ROMREGION_ERASE00 )
	ROM_REGION( 0x20000*4, "sram", ROMREGION_ERASE00 )
ROM_END


ROM_START( blackpnt )
	ARISTOCRAT_MK5_BIOS
	/*
	    Checksum code found at 0x000bb0
	    0x000000-0x056d8b is the Checksummed Range (excluding 0x000020-0x000027 where Checksum is stored)
	        Expected Checksum   0xeebac434
	        Calculated Checksum 0xeebac434  (OK)
	    0x056d8c-0x138557 is the non-Checksummed range still containing data but NOT covered by Checksum
	    0x056d8c-0x1fffff is the non-Checksummed range if the additional vectors? at the end are included
	*/
	ROM_REGION( 0x400000, "game_prg", ROMREGION_ERASEFF )
	ROM_LOAD32_WORD("0200818v.u7",  0x0000000, 0x0080000, CRC(eed76145) SHA1(6a40a6ba2ce320a37b086dc4916c92c8e38c065e) )
	ROM_LOAD32_WORD("0200818v.u11", 0x0000002, 0x0080000, CRC(de3358d3) SHA1(4f290940d8af9fe8d404802d5cecfd2d098eff12) )
	ROM_LOAD32_WORD("0200818v.u8",  0x0100000, 0x0080000, CRC(58ddfb50) SHA1(c2152e65fa119136b7944b69e650310db78e62a8) )
	ROM_LOAD32_WORD("0200818v.u12", 0x0100002, 0x0080000, CRC(bb2bf7bb) SHA1(f88208238a69fc79e33af17f39e25cd2857d7172) )

	ROM_REGION( 0x800000, "maincpu", ROMREGION_ERASE00 ) /* ARM Code */
	ROM_REGION( 0x200000, "vram", ROMREGION_ERASE00 )
	ROM_REGION( 0x20000*4, "sram", ROMREGION_ERASE00 )
ROM_END


ROM_START( bootsctn )
	ARISTOCRAT_MK5_BIOS
	/*
	    0x000000-0x06c177 is the Checksummed Range (excluding 0x000020-0x000027 where Checksum is stored)
	        Expected Checksum   0xb0980753
	        Calculated Checksum 0xb0980753  (OK)
	    0x06c178-0x384a9b is the non-Checksummed range still containing data but NOT covered by Checksum
	    0x06c178-0x3fffff is the non-Checksummed range if the additional vectors? at the end are included
	*/
	ROM_REGION( 0x400000, "game_prg", ROMREGION_ERASEFF )
	ROM_LOAD32_WORD("0100812v.u7",  0x0000000, 0x0080000, CRC(f8e12462) SHA1(82a25757b2146204b86e557b8f1c45280e0668a8) )
	ROM_LOAD32_WORD("0100812v.u11", 0x0000002, 0x0080000, CRC(df066d27) SHA1(310422c78e93ce9f1f58b4a58a59bc2eba5c502a) )
	ROM_LOAD32_WORD("0100812v.u8",  0x0100000, 0x0080000, CRC(08e8de8d) SHA1(913d3e51821d8885affd2750c18d1000629b79d9) )
	ROM_LOAD32_WORD("0100812v.u12", 0x0100002, 0x0080000, CRC(87ddc7ef) SHA1(91473d8fd266a909fa8d4ec3df3a61861c6e9f4c) )
	ROM_LOAD32_WORD("0100812v.u9",  0x0200000, 0x0080000, CRC(a1ca5f2b) SHA1(c8fc6aff0c3819370339143966ec76910e40c671) )
	ROM_LOAD32_WORD("0100812v.u13", 0x0200002, 0x0080000, CRC(fca82ee7) SHA1(bb70f2e04047a58b697dca536b95f9bbcc295a8a) )
	ROM_LOAD32_WORD("0100812v.u10", 0x0300000, 0x0080000, CRC(b574c12d) SHA1(3b1d1d00ef3eae23493e2b0381ab80490af510d4) )
	ROM_LOAD32_WORD("0100812v.u14", 0x0300002, 0x0080000, CRC(75b9b89e) SHA1(08d487b3722f2ea5d2d18c78f571a44c78616dbe) )

	ROM_REGION( 0x800000, "maincpu", ROMREGION_ERASE00 ) /* ARM Code */
	ROM_REGION( 0x200000, "vram", ROMREGION_ERASE00 )
	ROM_REGION( 0x20000*4, "sram", ROMREGION_ERASE00 )
ROM_END


// MV4098 - 10 Credit Multiplier / 9 Line Multiline.
// BOOT SCOOTIN' - Export A - 25/08/99.
// All devices are 27c4002 instead of 27c4096.
// Marked as GHG101202 and 92.767%
ROM_START( bootsctnu )
	ARISTOCRAT_MK5_BIOS
	/*
	    Checksum code found at 0x000d08
	    0x000000-0x0941ab is the Checksummed Range (excluding 0x000020-0x000027 where Checksum is stored)
	        Expected Checksum   0xdf68cecf
	        Calculated Checksum 0xed145d01  (BAD)
	    0x0941ac-0x328187 is the non-Checksummed range (suspicious endpoint)
	*/

	ROM_REGION( 0x400000, "game_prg", ROMREGION_ERASEFF )
	// the checksum only covers part of the first 2 roms, marked all as BAD_DUMP because it can't be trusted without a full redump.
	ROM_LOAD32_WORD( "ghg101202.u7",  0x000000, 0x80000, BAD_DUMP CRC(ca26f31e) SHA1(e8da31cc8d12bf8a28f1ca4d796259ae9010f8af) )  // 92.767%
	ROM_LOAD32_WORD( "ghg101202.u11", 0x000002, 0x80000, BAD_DUMP CRC(61da1767) SHA1(83d4df1060975f03f291b9119c0d2b8debb0fb60) )  // 92.767%
	ROM_LOAD32_WORD( "ghg101202.u8",  0x100000, 0x80000, BAD_DUMP CRC(9ae4d616) SHA1(60d4d36f75685dfe21f914fa4682cd6a64fcfa58) )  // base
	ROM_LOAD32_WORD( "ghg101202.u12", 0x100002, 0x80000, BAD_DUMP CRC(2c50c083) SHA1(ae3b01200d152df9b2966b5308c71e9d1ad43d78) )  // base
	ROM_LOAD32_WORD( "ghg101202.u9",  0x200000, 0x80000, BAD_DUMP CRC(c0a4920d) SHA1(d2c6d259d2e067b6e5ad72a6ef164aac7d72bc5a) )  // base
	ROM_LOAD32_WORD( "ghg101202.u13", 0x200002, 0x80000, BAD_DUMP CRC(55716d82) SHA1(5b9982a49201842e9551a9c763a6babbb47a863e) )  // base
	ROM_LOAD32_WORD( "ghg101202.u10", 0x300000, 0x80000, BAD_DUMP CRC(3ecdf7ee) SHA1(9d658a22da737daafdf6cb0d49009796036d04b1) )  // base
	ROM_LOAD32_WORD( "ghg101202.u14", 0x300002, 0x80000, BAD_DUMP CRC(18934c51) SHA1(f7c9c95c687dbfe89747e7877157fde37bc1119e) )  // base

	ROM_REGION( 0x800000, "maincpu", ROMREGION_ERASE00 ) /* ARM Code */
	ROM_REGION( 0x200000, "vram", ROMREGION_ERASE00 )
	ROM_REGION( 0x20000*4, "sram", ROMREGION_ERASE00 )
ROM_END


ROM_START( bumblbug )
	ARISTOCRAT_MK5_BIOS
	/*
	    Checksum code found at 0x000b68
	    0x000000-0x05b94b is the Checksummed Range (excluding 0x000020-0x000027 where Checksum is stored)
	        Expected Checksum   0xf5d418fe
	        Calculated Checksum 0xf5d418fe  (OK)
	    0x05b94c-0x0fc69f is the non-Checksummed range (unusual endpoint)
	*/
	ROM_REGION( 0x400000, "game_prg", ROMREGION_ERASEFF )
	ROM_LOAD32_WORD("0200510v.u7",  0x0000000, 0x0080000, CRC(d4cfce73) SHA1(735c385779afe55e521dbfe9ebfdc55fe3346349) )
	ROM_LOAD32_WORD("0200510v.u11", 0x0000002, 0x0080000, CRC(5d888245) SHA1(bbbe61e09bebd5fcb79f060d5caee15100c9a685) )
	// missing 8+12?

	ROM_REGION( 0x800000, "maincpu", ROMREGION_ERASE00 ) /* ARM Code */
	ROM_REGION( 0x200000, "vram", ROMREGION_ERASE00 )
	ROM_REGION( 0x20000*4, "sram", ROMREGION_ERASE00 )
ROM_END


ROM_START( bumblbugql )
	ARISTOCRAT_MK5_BIOS
	/*
	    Checksum code found at 0x000ac8
	    0x000000-0x05554b is the Checksummed Range (excluding 0x000020-0x000027 where Checksum is stored)
	        Expected Checksum   0x66b20ae6
	        Calculated Checksum 0x66b20ae6  (OK)
	    0x05554c-0x1c4e2b is the non-Checksummed range still containing data but NOT covered by Checksum
	    0x05554c-0x1fffff is the non-Checksummed range if the additional vectors? at the end are included
	*/
	ROM_REGION( 0x400000, "game_prg", ROMREGION_ERASEFF )
	ROM_LOAD32_WORD( "0200456v.u7",  0x000000, 0x80000, CRC(f04dd78b) SHA1(443057fc3e02406d46cf68f95e85e5a0fd8e7b1e) )
	ROM_LOAD32_WORD( "0200456v.u11", 0x000002, 0x80000, CRC(3b50b21b) SHA1(7c20d1bfb82cdd19c046a545ae251e3560b8f00d) )
	ROM_LOAD32_WORD( "0200456v.u8",  0x100000, 0x80000, CRC(da86d682) SHA1(b1aa739215f1f0967d6a03060d9a2f10115c0b03) )
	ROM_LOAD32_WORD( "0200456v.u12", 0x100002, 0x80000, CRC(9f0d7615) SHA1(1453b1476510e1dd68bc14feba72dc59b9dfe676) )

	ROM_REGION( 0x800000, "maincpu", ROMREGION_ERASE00 ) /* ARM Code */
	ROM_REGION( 0x200000, "vram", ROMREGION_ERASE00 )
	ROM_REGION( 0x20000*4, "sram", ROMREGION_ERASE00 )
ROM_END


// 593 - 10 Credit Multiplier / 9 Line Multiline.
// Bumble Bugs - Export D - 05/07/97.
// All devices are 27c4002 instead of 27c4096.
// Marked as CHG047903 and 92.691%
ROM_START( bumblbugu )
	ARISTOCRAT_MK5_BIOS
	/*
	    Checksum code found at 0x000d08
	    0x000000-0x0b1f47 is the Checksummed Range (excluding 0x000020-0x000027 where Checksum is stored)
	        Expected Checksum   0x9f3936f9
	        Calculated Checksum 0x16f5c058  (BAD)
	    0x0b1f48-0x183c1f is the non-Checksummed range still containing data but NOT covered by Checksum
	    0x0b1f48-0x1fffff is the non-Checksummed range if the additional vectors? at the end are included
	*/
	ROM_REGION( 0x400000, "game_prg", ROMREGION_ERASEFF )
	// the checksum only covers part of the first 2 roms, marked all as BAD_DUMP because it can't be trusted without a full redump.
	ROM_LOAD32_WORD( "chg047903.u7",  0x000000, 0x80000, BAD_DUMP CRC(ec605a36) SHA1(114e0840cfbd0c64645a5a33065db85462a0ba2d) )  // 92.691%
	ROM_LOAD32_WORD( "chg047903.u11", 0x000002, 0x80000, BAD_DUMP CRC(17b154bd) SHA1(efdf307670a3d74f7980fec2d2197d837d4c26e2) )  // 92.691%
	ROM_LOAD32_WORD( "chg047903.u8",  0x100000, 0x80000, BAD_DUMP CRC(e0c01d01) SHA1(9153129fd348a97da7cccf002e5d03e4b4db9264) )  // base
	ROM_LOAD32_WORD( "chg047903.u12", 0x100002, 0x80000, BAD_DUMP CRC(28700d5d) SHA1(87a583cd487da6cb4c2da5f62297f0e577269fae) )  // base

	ROM_REGION( 0x800000, "maincpu", ROMREGION_ERASE00 ) /* ARM Code */
	ROM_REGION( 0x200000, "vram", ROMREGION_ERASE00 )
	ROM_REGION( 0x20000*4, "sram", ROMREGION_ERASE00 )
ROM_END


ROM_START( buttdeli )
	ARISTOCRAT_MK5_BIOS
	/*
	    Checksum code found at 0x000adc
	    0x000000-0x04477f is the Checksummed Range (excluding 0x000020-0x000027 where Checksum is stored)
	        Expected Checksum   0x19143954
	        Calculated Checksum 0x19143954  (OK)
	    0x044780-0x1c713b is the non-Checksummed range still containing data but NOT covered by Checksum
	    0x044780-0x1fffff is the non-Checksummed range if the additional vectors? at the end are included
	*/
	ROM_REGION( 0x400000, "game_prg", ROMREGION_ERASEFF )
	ROM_LOAD32_WORD("0200143v.u7",  0x0000000, 0x0080000, CRC(7f69cdfc) SHA1(1241741d21334df10d60080555824a87eae93db3) )
	ROM_LOAD32_WORD("0200143v.u11", 0x0000002, 0x0080000, CRC(1ddf8732) SHA1(dc09db14c251699fdd46068f18ad6214e8752939) )
	ROM_LOAD32_WORD("0200143v.u8",  0x0100000, 0x0080000, CRC(24d8135e) SHA1(1bc69e9927afe0300d15a49ca06ae527774b295a) )
	ROM_LOAD32_WORD("0200143v.u12", 0x0100002, 0x0080000, CRC(0d58cf28) SHA1(aa65b7ee88b5bc872008a46e60bd49d9e5eda153) )

	ROM_REGION( 0x800000, "maincpu", ROMREGION_ERASE00 ) /* ARM Code */
	ROM_REGION( 0x200000, "vram", ROMREGION_ERASE00 )
	ROM_REGION( 0x20000*4, "sram", ROMREGION_ERASE00 )
ROM_END


ROM_START( cashcat )
	ARISTOCRAT_MK5_BIOS
	ROM_REGION( 0x400000, "game_prg", ROMREGION_ERASEFF )
	/*
	    Checksum code found at 0x000adc
	    0x000000-0x04477f is the Checksummed Range (excluding 0x000020-0x000027 where Checksum is stored)
	        Expected Checksum   0x19143954
	        Calculated Checksum 0x19143954  (OK)
	    0x044780-0x1c713b is the non-Checksummed range still containing data but NOT covered by Checksum
	    0x044780-0x1fffff is the non-Checksummed range if the additional vectors? at the end are included
	*/
	ROM_LOAD32_WORD("0300863v.u7",  0x0000000, 0x0080000, CRC(de0f0202) SHA1(994f6c47b1e2e0e133853dc69b189752104486e4) )
	ROM_LOAD32_WORD("0300863v.u11", 0x0000002, 0x0080000, CRC(e60e8bd1) SHA1(ffaa7be8968047b9ee54a117d273a14cbca41028) )
	ROM_LOAD32_WORD("0300863v.u8",  0x0100000, 0x0080000, CRC(37d41d35) SHA1(c959b787383d6f91d20e18f37a38a965407a9ff0) )
	ROM_LOAD32_WORD("0300863v.u12", 0x0100002, 0x0080000, CRC(f930fc07) SHA1(cb3fdbd5b87af7b14067f7999740470d3cf434df) )

	ROM_REGION( 0x800000, "maincpu", ROMREGION_ERASE00 ) /* ARM Code */
	ROM_REGION( 0x200000, "vram", ROMREGION_ERASE00 )
	ROM_REGION( 0x20000*4, "sram", ROMREGION_ERASE00 )
ROM_END


ROM_START( cashcham )
	ARISTOCRAT_MK5_BIOS
	/*
	    Checksum code found at 0x000ae0
	    0x000000-0x055f83 is the Checksummed Range (excluding 0x000020-0x000027 where Checksum is stored)
	        Expected Checksum   0x159a2aa3
	        Calculated Checksum 0x159a2aa3  (OK)
	    0x055f84-0x1dbdd7 is the non-Checksummed range still containing data but NOT covered by Checksum
	    0x055f84-0x1fffff is the non-Checksummed range if the additional vectors? at the end are included
	*/
	ROM_REGION( 0x400000, "game_prg", ROMREGION_ERASEFF )
	ROM_LOAD32_WORD("0100438v.u7",  0x0000000, 0x0080000, CRC(c942ef22) SHA1(4f56674f749602ae928832f98a641e680af8989b) )
	ROM_LOAD32_WORD("0100438v.u11", 0x0000002, 0x0080000, CRC(64921874) SHA1(5aa6a0d6e29f5e400e275f27b6adfbef595fe83a) )
	ROM_LOAD32_WORD("0100438v.u8",  0x0100000, 0x0080000, CRC(a8868277) SHA1(e199448a0a920219dc15443813061653b94d6d3a) )
	ROM_LOAD32_WORD("0100438v.u12", 0x0100002, 0x0080000, CRC(7ae3b5db) SHA1(238698b72f529ac4fb292d08267069d1da01b43b) )

	ROM_REGION( 0x800000, "maincpu", ROMREGION_ERASE00 ) /* ARM Code */
	ROM_REGION( 0x200000, "vram", ROMREGION_ERASE00 )
	ROM_REGION( 0x20000*4, "sram", ROMREGION_ERASE00 )
ROM_END

ROM_START( cashchama )
	ARISTOCRAT_MK5_BIOS
	/*
	    Checksum code found at 0x000b00
	    0x000000-0x05ca1b is the Checksummed Range (excluding 0x000020-0x000027 where Checksum is stored)
	        Expected Checksum   0xa32ccd1b
	        Calculated Checksum 0xa32ccd1b  (OK)
	    0x05ca1c-0x1dbdd7 is the non-Checksummed range still containing data but NOT covered by Checksum
	    0x05ca1c-0x1fffff is the non-Checksummed range if the additional vectors? at the end are included
	*/
	ROM_REGION( 0x400000, "game_prg", ROMREGION_ERASEFF )
	ROM_LOAD32_WORD("0200437v.u7",  0x0000000, 0x0080000, CRC(a287fd5a) SHA1(7d06f679e5ff38e0989819410856361962c93e42) )
	ROM_LOAD32_WORD("0200437v.u11", 0x0000002, 0x0080000, CRC(1875532b) SHA1(e410524b94b1c7860c1ef81ce5e0b4bf992f12ad) )
	ROM_LOAD32_WORD("0200437v.u8",  0x0100000, 0x0080000, CRC(edbfc684) SHA1(8849374e5df34359d228a4b447c409b76fe36b35) )
	ROM_LOAD32_WORD("0200437v.u12", 0x0100002, 0x0080000, CRC(571aab82) SHA1(03895d1a08d2dd868fd594db1aaeb29b295f0d98) )

	ROM_REGION( 0x800000, "maincpu", ROMREGION_ERASE00 ) /* ARM Code */
	ROM_REGION( 0x200000, "vram", ROMREGION_ERASE00 )
	ROM_REGION( 0x20000*4, "sram", ROMREGION_ERASE00 )
ROM_END

ROM_START( cashchamnz )
	ARISTOCRAT_MK5_BIOS
	// checksum code not found (uses different startup sequence)
	ROM_REGION( 0x400000, "game_prg", ROMREGION_ERASEFF )
	ROM_LOAD32_WORD("0300781v.u7",  0x0000000, 0x0080000, CRC(009e109e) SHA1(b912b474a226af17bef554f4db6fade7cd2e558f) )
	ROM_LOAD32_WORD("0300781v.u11", 0x0000002, 0x0080000, CRC(826da4ac) SHA1(6bf852b438f5257474c265ace2826b7bd0d9b087) )
	ROM_LOAD32_WORD("0300781v.u8",  0x0100000, 0x0080000, CRC(f798ab06) SHA1(0f51ffd0e7abee6af0c5a29ab9ad1c8bfcd567a0) )
	ROM_LOAD32_WORD("0300781v.u12", 0x0100002, 0x0080000, CRC(2aeb0265) SHA1(50e526ecccfdd35f7e156e1873cf4c81fb117069) )

	ROM_REGION( 0x800000, "maincpu", ROMREGION_ERASE00 ) /* ARM Code */
	ROM_REGION( 0x200000, "vram", ROMREGION_ERASE00 )
	ROM_REGION( 0x20000*4, "sram", ROMREGION_ERASE00 )
ROM_END

// 603(a) - 3,5,10,25,50 Credit Multiplier / 20 Line Multiline.
// Cash Chameleon 100cm - Export B - 06/12/96.
// Marked as DHG4078.
ROM_START( cashchamu )
	ARISTOCRAT_MK5_BIOS
	/*
	    Checksum code found at 0x000d08
	    0x000000-0x09b413 is the Checksummed Range (excluding 0x000020-0x000027 where Checksum is stored)
	        Expected Checksum   0x741cd9a0
	        Calculated Checksum 0x740e5ad7  (BAD)
	    0x09b414-0x1b550b is the non-Checksummed range still containing data but NOT covered by Checksum
	    0x09b414-0x1fffff is the non-Checksummed range if the additional vectors? at the end are included
	*/
	ROM_REGION( 0x400000, "game_prg", ROMREGION_ERASEFF )
	// the checksum only covers part of the first 2 roms, marked all as BAD_DUMP because it can't be trusted without a full redump.
	ROM_LOAD32_WORD( "dhg4078-99.u7",  0x000000, 0x80000, BAD_DUMP CRC(cb407a19) SHA1(d98421d6548e48b413f6dfcab4e240e98fcc9a69) )
	ROM_LOAD32_WORD( "dhg4078-99.u11", 0x000002, 0x80000, BAD_DUMP CRC(94d73843) SHA1(ab236750c67e7fff3af831f1d03f45c45f280fd1) )
	ROM_LOAD32_WORD( "dhg4078-99.u8",  0x100000, 0x80000, BAD_DUMP CRC(4cae8a5d) SHA1(3232461afd75ce71f8a2cb4ac7e9a3caeb8aabcd) )
	ROM_LOAD32_WORD( "dhg4078-99.u12", 0x100002, 0x80000, BAD_DUMP CRC(39e17f0b) SHA1(25a0364fa45e4e78d6c365b0739606e71597bd71) )

	ROM_REGION( 0x800000, "maincpu", ROMREGION_ERASE00 ) /* ARM Code */
	ROM_REGION( 0x200000, "vram", ROMREGION_ERASE00 )
	ROM_REGION( 0x20000*4, "sram", ROMREGION_ERASE00 )
ROM_END


ROM_START( cashcra5 )
	ARISTOCRAT_MK5_BIOS
	/*
	    Checksum code found at 0x000b80
	    0x000000-0x06076b is the Checksummed Range (excluding 0x000020-0x000027 where Checksum is stored)
	        Expected Checksum   0x2c872d3e
	        Calculated Checksum 0x2c872d3e  (OK)
	    0x06076c-0x1a2ecf is the non-Checksummed range still containing data but NOT covered by Checksum
	    0x06076c-0x1fffff is the non-Checksummed range if the additional vectors? at the end are included
	*/
	ROM_REGION( 0x400000, "game_prg", ROMREGION_ERASEFF )
	ROM_LOAD32_WORD("0300467v.u7",  0x0000000, 0x0080000, CRC(b0ff2aae) SHA1(b05667ffe952cae7a6581398552db6e47921090e) )
	ROM_LOAD32_WORD("0300467v.u11", 0x0000002, 0x0080000, CRC(25a18efa) SHA1(0ee4f6cc66322397dbde53af2149f5fb35d788df) )
	ROM_LOAD32_WORD("0300467v.u8",  0x0100000, 0x0080000, CRC(d4e7b4ba) SHA1(147a1ed5cdcbb84466a8024ad7e0778f85374489) )
	ROM_LOAD32_WORD("0300467v.u12", 0x0100002, 0x0080000, CRC(570c7f8a) SHA1(7c9527e0b37970b7960c723727c3c650a48e8125) )

	ROM_REGION( 0x800000, "maincpu", ROMREGION_ERASE00 ) /* ARM Code */
	ROM_REGION( 0x200000, "vram", ROMREGION_ERASE00 )
	ROM_REGION( 0x20000*4, "sram", ROMREGION_ERASE00 )
ROM_END


// 630 - 10 Credit Multiplier / 9 Line Multiline.
// The Chariot Challenge - Venezuela - A - 10/08/98.
// 04J00714
ROM_START( chariotc )
	ARISTOCRAT_MK5_BIOS
	/*
	    Checksum code found at 0x000ba8
	    0x000000-0x07dbb7 is the Checksummed Range (excluding 0x000020-0x000027 where Checksum is stored)
	        Expected Checksum   0x203ac6e8
	        Calculated Checksum 0x203ac6e8  (OK)
	    0x07dbb8-0x1b3787 is the non-Checksummed range still containing data but NOT covered by Checksum
	    0x07dbb8-0x1fffff is the non-Checksummed range if the additional vectors? at the end are included
	*/
	ROM_REGION( 0x400000, "game_prg", ROMREGION_ERASEFF )
	ROM_LOAD32_WORD( "04j00714.u7",  0x000000, 0x80000, CRC(2f3a1af7) SHA1(e1448116a81687cb79dd380dfbc8decf1f83e649) )
	ROM_LOAD32_WORD( "04j00714.u11", 0x000002, 0x80000, CRC(ef4f49e8) SHA1(8ff21f679a55cdfebcf22c109dfd3b41773293bd) )
	ROM_LOAD32_WORD( "04j00714.u8",  0x100000, 0x80000, CRC(fa24cfde) SHA1(1725c38a8a15915d8aa8e59afef9ce1d6e8d01c5) )
	ROM_LOAD32_WORD( "04j00714.u12", 0x100002, 0x80000, CRC(b8d4a5ec) SHA1(097e44cdb30b9aafd7f5358c8f0cdd130ec0615e) )

	ROM_REGION( 0x800000, "maincpu", ROMREGION_ERASE00 ) /* ARM Code */
	ROM_REGION( 0x200000, "vram", ROMREGION_ERASE00 )
	ROM_REGION( 0x20000*4, "sram", ROMREGION_ERASE00 )
ROM_END


ROM_START( chariotca )
	ARISTOCRAT_MK5_BIOS
	/*
	    Checksum code found at 0x000ba8
	    0x000000-0x0603fb is the Checksummed Range (excluding 0x000020-0x000027 where Checksum is stored)
	        Expected Checksum   0xbe63efe6
	        Calculated Checksum 0xbe63efe6  (OK)
	    0x0603fc-0x17a75b is the non-Checksummed range still containing data but NOT covered by Checksum
	    0x0603fc-0x1fffff is the non-Checksummed range if the additional vectors? at the end are included
	*/
	ROM_REGION( 0x400000, "game_prg", ROMREGION_ERASEFF )
	ROM_LOAD32_WORD("0100787v.u7",  0x0000000, 0x0080000, CRC(845f9913) SHA1(df6121290b30ff4a9c2d0e690cf8e7797e9a8612) )
	ROM_LOAD32_WORD("0100787v.u11", 0x0000002, 0x0080000, CRC(bcbf9de9) SHA1(191ce749fe0d29b2783fb78d9338a00d65104daa) )
	ROM_LOAD32_WORD("0100787v.u8",  0x0100000, 0x0080000, CRC(a3a74ecb) SHA1(52b3a41573a9fa1de05ce01a858e400f80e595b8) )
	ROM_LOAD32_WORD("0100787v.u12", 0x0100002, 0x0080000, CRC(b44cf571) SHA1(04447820e015425493cade5611b3eb2f21e48c2e) )

	ROM_REGION( 0x800000, "maincpu", ROMREGION_ERASE00 ) /* ARM Code */
	ROM_REGION( 0x200000, "vram", ROMREGION_ERASE00 )
	ROM_REGION( 0x20000*4, "sram", ROMREGION_ERASE00 )
ROM_END


ROM_START( checkma5 )
	ARISTOCRAT_MK5_BIOS
	/*
	    Checksum code found at 0x000c38
	    0x000000-0x071847 is the Checksummed Range (excluding 0x000020-0x000027 where Checksum is stored)
	        Expected Checksum   0x0de9b6ca
	        Calculated Checksum 0x0de9b6ca  (OK)
	    0x071848-0x25ff4b is the non-Checksummed range still containing data but NOT covered by Checksum
	    0x071848-0x2fffff is the non-Checksummed range if the additional vectors? at the end are included
	*/
	ROM_REGION( 0x400000, "game_prg", ROMREGION_ERASEFF )
	ROM_LOAD32_WORD("01j00681.u7",  0x0000000, 0x0080000, CRC(059b940e) SHA1(f637508dafbd37169429c495a893addbc6d28834) )
	ROM_LOAD32_WORD("01j00681.u11", 0x0000002, 0x0080000, CRC(5fb7bfb3) SHA1(2ad8b3c4753d19f9e3254ef3f4059951d7a111b4) )
	ROM_LOAD32_WORD("01j00681.u8",  0x0100000, 0x0080000, CRC(6912cc4a) SHA1(9469a6a0d2fd39d85655a8c7bc0668752f5f11fa) )
	ROM_LOAD32_WORD("01j00681.u12", 0x0100002, 0x0080000, CRC(b538bcbc) SHA1(cda404f9b16e7e76a33c208f62a5ac9c5e02aac4) )
	ROM_LOAD32_WORD("01j00681.u9",  0x0200000, 0x0080000, CRC(53a573f0) SHA1(d51d698dcec273d157319200ad1c215e930b96ce) )
	ROM_LOAD32_WORD("01j00681.u13", 0x0200002, 0x0080000, CRC(ad12a718) SHA1(0c36729cb8da800668f533f65fcc870f5dfc0f6a) )

	ROM_REGION( 0x800000, "maincpu", ROMREGION_ERASE00 ) /* ARM Code */
	ROM_REGION( 0x200000, "vram", ROMREGION_ERASE00 )
	ROM_REGION( 0x20000*4, "sram", ROMREGION_ERASE00 )
ROM_END


ROM_START( chickna5 )
	ARISTOCRAT_MK5_BIOS
	/*
	    Checksum code found at 0x000b80
	    0x000000-0x053fb7 is the Checksummed Range (excluding 0x000020-0x000027 where Checksum is stored)
	        Expected Checksum   0x8afbaabc
	        Calculated Checksum 0x8afbaabc  (OK)
	    0x053fb8-0x2fda37 is the non-Checksummed range (unusual endpoint)
	*/
	ROM_REGION( 0x400000, "game_prg", ROMREGION_ERASEFF )
	ROM_LOAD32_WORD("0100351v.u7",  0x0000000, 0x0080000, CRC(be69c21c) SHA1(8b546727b5972f33d077db0a64aa41a7fde6d417) )
	ROM_LOAD32_WORD("0100351v.u11", 0x0000002, 0x0080000, CRC(65423867) SHA1(992bb4f717f79233d1300d248b145f95a627cff2) )
	ROM_LOAD32_WORD("0100351v.u8",  0x0100000, 0x0080000, CRC(3161c16f) SHA1(8f2b14ec8ba5c9da80a226d2ce5a7e5256c8cbb4) )
	ROM_LOAD32_WORD("0100351v.u12", 0x0100002, 0x0080000, CRC(77b5d777) SHA1(f03afeaff08c9216e714f1e4bcc50292ba87ace4) )
	ROM_LOAD32_WORD("0100351v.u9",  0x0200000, 0x0080000, CRC(5506777b) SHA1(42512577056e1caefbea0e74879780c56787af13) )
	ROM_LOAD32_WORD("0100351v.u13", 0x0200002, 0x0080000, CRC(88a1ccae) SHA1(e242f48f99044b4fdf1bf36d8e105df09f94aa50) )

	ROM_REGION( 0x800000, "maincpu", ROMREGION_ERASE00 ) /* ARM Code */
	ROM_REGION( 0x200000, "vram", ROMREGION_ERASE00 )
	ROM_REGION( 0x20000*4, "sram", ROMREGION_ERASE00 )
ROM_END


// 596 - 10 Credit Multiplier / 9 Line Multiline. (touch)
// Chicken - Export C - 23/02/98.
// Marked as RHG0730, 92.588% and 'touch'
// All devices are 27c4002 instead of 27c4096.
ROM_START( chickna5u )
	ARISTOCRAT_MK5_BIOS

	ROM_REGION( 0x400000, "game_prg", ROMREGION_ERASEFF )
	ROM_LOAD32_WORD( "rhg073003.u7",  0x000000, 0x080000, CRC(06558129) SHA1(be726c0d35776faf1ecd20eb0a193e68a1fb1a84) )
	ROM_LOAD32_WORD( "rhg073003.u11", 0x000002, 0x080000, CRC(0eadf5d4) SHA1(b783f6e1911fc098d1b4d1d8c75862e031078e5b) )
	ROM_LOAD32_WORD( "rhg073003.u8",  0x100000, 0x080000, CRC(683e96bc) SHA1(bca8e87bea9f7044fa29dc4518e2ac5b429e3313) )
	ROM_LOAD32_WORD( "rhg073003.u12", 0x100002, 0x080000, CRC(8313b03b) SHA1(d2a91bae8063d89ec9a1edab6df3e6711719d2c2) )
	ROM_LOAD32_WORD( "rhg073003.u9",  0x200000, 0x080000, CRC(9c08aefa) SHA1(fe3ffa8eb308ab216cc08dd2ce51113b4ef74c4a) )
	ROM_LOAD32_WORD( "rhg073003.u13", 0x200002, 0x080000, CRC(69fd4f89) SHA1(4e0469caecf9293197a4a5de960eb9dcfee39ca3) )
	ROM_LOAD32_WORD( "rhg073003.u10", 0x300000, 0x080000, CRC(9aae49d7) SHA1(5cf87b747ea7561766fe0ffc15967fea657b252b) )
	ROM_LOAD32_WORD( "rhg073003.u14", 0x300002, 0x080000, CRC(240f7759) SHA1(1fa5ba0185b027101dae207ec5d28b07d3d73fc2) )

	ROM_REGION( 0x800000, "maincpu", ROMREGION_ERASE00 ) /* ARM Code */
	ROM_REGION( 0x200000, "vram", ROMREGION_ERASE00 )
	ROM_REGION( 0x20000*4, "sram", ROMREGION_ERASE00 )
ROM_END


ROM_START( chickna5qld )
	ARISTOCRAT_MK5_BIOS
	/*
	    Checksum code found at 0x000ac8
	    0x000000-0x05f193 is the Checksummed Range (excluding 0x000020-0x000027 where Checksum is stored)
	        Expected Checksum   0xeff4424a
	        Calculated Checksum 0xeff4424a  (OK)
	    0x05f194-0x3a9a7f is the non-Checksummed range still containing data but NOT covered by Checksum
	    0x05f194-0x3fffff is the non-Checksummed range if the additional vectors? at the end are included
	*/
	ROM_REGION( 0x400000, "game_prg", ROMREGION_ERASEFF )
	ROM_LOAD32_WORD( "0200530v.u7",  0x000000, 0x80000, CRC(2d53de96) SHA1(6f2ed8f68d0474021a302d7e06ba869c0f1f7262) )
	ROM_LOAD32_WORD( "0200530v.u11", 0x000002, 0x80000, CRC(ed80acab) SHA1(d7ec3a063c45180e0b32935db9b8a01bcdaaa9a7) )
	ROM_LOAD32_WORD( "0200530v.u8",  0x100000, 0x80000, CRC(fbe704d3) SHA1(fe06489ba9628307f54ab60ab6909b45491116ae) )
	ROM_LOAD32_WORD( "0200530v.u12", 0x100002, 0x80000, CRC(c78215c0) SHA1(52b372df4a0f78cc557a874d8d40819aed191cdd) )
	ROM_LOAD32_WORD( "0200530v.u9",  0x200000, 0x80000, CRC(835903f5) SHA1(0a3bbc4e81629265d873716e9120eb95ea28b42c) )
	ROM_LOAD32_WORD( "0200530v.u13", 0x200002, 0x80000, CRC(7a5c1ca3) SHA1(d56103142392234298117d6b0d9163e0d3e52a7e) )
	ROM_LOAD32_WORD( "0200530v.u10", 0x300000, 0x80000, CRC(6c9399c1) SHA1(066afebc8ffcdf9e6a176e18997db242aa84269b) )
	ROM_LOAD32_WORD( "0200530v.u14", 0x300002, 0x80000, CRC(e87cf6c9) SHA1(a330644658da6100d7231b1c47260dc7f2e88448) )

	ROM_REGION( 0x800000, "maincpu", ROMREGION_ERASE00 ) /* ARM Code */
	ROM_REGION( 0x200000, "vram", ROMREGION_ERASE00 )
	ROM_REGION( 0x20000*4, "sram", ROMREGION_ERASE00 )
ROM_END

ROM_START( coralrc2 )
	ARISTOCRAT_MK5_BIOS
	/*
	    Checksum code found at 0x000be8
	    0x000000-0x05ba63 is the Checksummed Range (excluding 0x000020-0x000027 where Checksum is stored)
	        Expected Checksum   0x12fce303
	        Calculated Checksum 0x12fce303  (OK)
	    0x05ba64-0x12b3e3 is the non-Checksummed range still containing data but NOT covered by Checksum
	    0x05ba64-0x1fffff is the non-Checksummed range if the additional vectors? at the end are included
	*/
	ROM_REGION( 0x400000, "game_prg", ROMREGION_ERASEFF )
	ROM_LOAD32_WORD("0100919v.u7",  0x0000000, 0x0080000, CRC(02c430c3) SHA1(f4bae1aa5437af1df2a04f700da044bc4fb652b7) )
	ROM_LOAD32_WORD("0100919v.u11", 0x0000002, 0x0080000, CRC(8cd17e90) SHA1(c6d6a29e62ca6e1b278a2e1d1b358e10ca2de4ed) )
	ROM_LOAD32_WORD("0100919v.u8",  0x0100000, 0x0080000, CRC(1ee9557c) SHA1(3bee295509d4b0c11ce41a7a20ba91230b7cb4ca) )
	ROM_LOAD32_WORD("0100919v.u12", 0x0100002, 0x0080000, CRC(9ea140b5) SHA1(11f6b9ab60117f236b464c9dbc939dfb8f240359) )

	ROM_REGION( 0x800000, "maincpu", ROMREGION_ERASE00 ) /* ARM Code */
	ROM_REGION( 0x200000, "vram", ROMREGION_ERASE00 )
	ROM_REGION( 0x20000*4, "sram", ROMREGION_ERASE00 )
ROM_END


ROM_START( cuckoo )
	ARISTOCRAT_MK5_BIOS
	/*
	    Checksum code found at 0x000b10
	    0x000000-0x05f63f is the Checksummed Range (excluding 0x000020-0x000027 where Checksum is stored)
	        Expected Checksum   0x6aa5ad46
	        Calculated Checksum 0x6aa5ad46  (OK)
	    0x05f640-0x1b1deb is the non-Checksummed range still containing data but NOT covered by Checksum
	    0x05f640-0x1fffff is the non-Checksummed range if the additional vectors? at the end are included
	*/
	ROM_REGION( 0x400000, "game_prg", ROMREGION_ERASEFF )
	ROM_LOAD32_WORD("0200753v.u7",  0x0000000, 0x0080000, CRC(5c7ef84a) SHA1(59563a076ecf391ac1779e0dcd530a1ea158a4e3) )
	ROM_LOAD32_WORD("0200753v.u11", 0x0000002, 0x0080000, CRC(a69c1416) SHA1(7fe57a194bf29346c039dfac1326f3ee5080e630) )
	ROM_LOAD32_WORD("0200753v.u8",  0x0100000, 0x0080000, CRC(a7b4242c) SHA1(4e6961e9b3267d17b93075c41a691a8033a34d90) )
	ROM_LOAD32_WORD("0200753v.u12", 0x0100002, 0x0080000, CRC(cb706eb7) SHA1(cbd6235ca7a29c78ef2cb659d9c21466ed39b360) )

	ROM_REGION( 0x800000, "maincpu", ROMREGION_ERASE00 ) /* ARM Code */
	ROM_REGION( 0x200000, "vram", ROMREGION_ERASE00 )
	ROM_REGION( 0x20000*4, "sram", ROMREGION_ERASE00 )
ROM_END


// MV4104  3,5,10,20,25,50 Credit Multiplier / 9-20 Line Multiline.
// CUCKOO - Export C - 02/02/00.
// All devices are 27c4002 instead of 27c4096.
ROM_START( cuckoou )
	ARISTOCRAT_MK5_BIOS_HAVE_EEPROMS
	/*
	    Checksum code found at 0x000d18
	    0x000000-0x0a588b is the Checksummed Range (excluding 0x000020-0x000027 where Checksum is stored)
	        Expected Checksum   0x9e544942
	        Calculated Checksum 0x9e544942  (OK)
	    0x0a588c-0x184b17 is the non-Checksummed range still containing data but NOT covered by Checksum
	    0x0a588c-0x1fffff is the non-Checksummed range if the additional vectors? at the end are included
	*/
	ROM_REGION( 0x400000, "game_prg", ROMREGION_ERASEFF )
	ROM_LOAD32_WORD( "chg1195.u7",  0x000000, 0x80000, CRC(0bd17338) SHA1(b8f467bdf8d76533a2b7d44fe93be414f25a3c31) )
	ROM_LOAD32_WORD( "chg1195.u11", 0x000002, 0x80000, CRC(4c407deb) SHA1(57589e61a376ddff99cd420eb47bf8c902c6a249) )
	ROM_LOAD32_WORD( "chg1195.u8",  0x100000, 0x80000, CRC(33f52052) SHA1(89cbfe588d91244adff4c520fa94962d69ff20bf) )
	ROM_LOAD32_WORD( "chg1195.u12", 0x100002, 0x80000, CRC(00bb7597) SHA1(f4d6b21091e320a82d59477469340633b001ed0d) )

	ROM_REGION( 0x800000, "maincpu", ROMREGION_ERASE00 ) /* ARM Code */
	ROM_REGION( 0x200000, "vram", ROMREGION_ERASE00 )
	ROM_REGION( 0x20000*4, "sram", ROMREGION_ERASE00 )

	ROM_REGION16_BE( 0x100, "eeprom0", 0 )
	ROM_LOAD16_WORD_SWAP( "eeprom0",      0x000000, 0x000100, CRC(fea8a821) SHA1(c744cac6af7621524fc3a2b0a9a135a32b33c81b) )

	ROM_REGION16_BE( 0x100, "eeprom1", 0 )
	ROM_LOAD16_WORD_SWAP( "eeprom1",      0x000000, 0x000100, CRC(415b9c77) SHA1(86a3b3aabd81f5fcf767dd53f7034f7d58f2020e) )

	ROM_REGION( 0x80000, "nvram", 0 )
	ROM_LOAD( "nvram",        0x000000, 0x080000, CRC(64c895fe) SHA1(12c75338dd1b2260d0581744cef1b705c718727f) )

	ROM_REGION( 0x20, "rtc", 0 )
	ROM_LOAD( "rtc",          0x000000, 0x00001f, CRC(6909acb0) SHA1(6a4589599cd1c477e916474e7b029e9a4e92019b) )

ROM_END


ROM_START( dstbloom )
	ARISTOCRAT_MK5_BIOS
	/*
	    Checksum code found at 0x000adc
	    0x000000-0x0431d3 is the Checksummed Range (excluding 0x000020-0x000027 where Checksum is stored)
	        Expected Checksum   0x3a2c9103
	        Calculated Checksum 0x3a2c9103  (OK)
	    0x0431d4-0x1cb32b is the non-Checksummed range still containing data but NOT covered by Checksum
	    0x0431d4-0x1fffff is the non-Checksummed range if the additional vectors? at the end are included
	*/
	ROM_REGION( 0x400000, "game_prg", ROMREGION_ERASEFF )
	ROM_LOAD32_WORD("0200111v.u7",  0x0000000, 0x0080000, CRC(fbfaa3fe) SHA1(3f915261503fc97eb556422e9ccdac81372c04cc) )
	ROM_LOAD32_WORD("0200111v.u11", 0x0000002, 0x0080000, CRC(ed4e8dca) SHA1(1953033e570634cbcf8cd11194c14c57ffc6be53) )
	ROM_LOAD32_WORD("0200111v.u8",  0x0100000, 0x0080000, CRC(cc0d567c) SHA1(c4da3d0c0c4420a9f8fbb6403db983b3e27d4b50) )
	ROM_LOAD32_WORD("0200111v.u12", 0x0100002, 0x0080000, CRC(0ad41815) SHA1(131efc6ed45d8f44a667bd30380c9e37c64f2c42) )

	ROM_REGION( 0x800000, "maincpu", ROMREGION_ERASE00 ) /* ARM Code */
	ROM_REGION( 0x200000, "vram", ROMREGION_ERASE00 )
	ROM_REGION( 0x20000*4, "sram", ROMREGION_ERASE00 )
ROM_END

ROM_START( dmdfever )
	ARISTOCRAT_MK5_BIOS
	ROM_REGION( 0x400000, "game_prg", ROMREGION_ERASEFF )
	/*
	    Checksum code found at 0x000ad8
	    0x000000-0x054f3f is the Checksummed Range (excluding 0x000020-0x000027 where Checksum is stored)
	        Expected Checksum   0x87d3b331
	        Calculated Checksum 0x87d3b331  (OK)
	    0x054f40-0x0ef137 is the non-Checksummed range (unusual endpoint)
	*/
	ROM_LOAD32_WORD( "0200302v.u7",  0x000000, 0x80000, CRC(d90032f9) SHA1(9c34e626168bdfa3ff2722d9ff1970d826135cf7) )
	ROM_LOAD32_WORD( "0200302v.u11", 0x000002, 0x80000, CRC(29620f05) SHA1(172b6226c443931f0c4ddc44a63c8fc0e6be3824) )

	ROM_REGION( 0x800000, "maincpu", ROMREGION_ERASE00 ) /* ARM Code */
	ROM_REGION( 0x200000, "vram", ROMREGION_ERASE00 )
	ROM_REGION( 0x20000*4, "sram", ROMREGION_ERASEFF )
ROM_END

ROM_START( diamdove )
	ARISTOCRAT_MK5_BIOS
	/*
	    Checksum code found at 0x000b78
	    0x000000-0x063a9f is the Checksummed Range (excluding 0x000020-0x000027 where Checksum is stored)
	        Expected Checksum   0x2dfce931
	        Calculated Checksum 0x2dfce931  (OK)
	    0x063aa0-0x273ea3 is the non-Checksummed range still containing data but NOT covered by Checksum
	    0x063aa0-0x2fffff is the non-Checksummed range if the additional vectors? at the end are included
	*/
	ROM_REGION( 0x400000, "game_prg", ROMREGION_ERASEFF )
	ROM_LOAD32_WORD("0101018v.u7",  0x0000000, 0x0080000, CRC(2ebb3704) SHA1(42567d873d6ab9221d09e5449fa57b557677d2ab) )
	ROM_LOAD32_WORD("0101018v.u11", 0x0000002, 0x0080000, CRC(ff4c684a) SHA1(6598c24a8717b8e624e387f000c584ec3b10a8cd) )
	ROM_LOAD32_WORD("0101018v.u8",  0x0100000, 0x0080000, CRC(daa55b3b) SHA1(7aa96a51a3ea9f96c38d08e486eccc54ca4396a3) )
	ROM_LOAD32_WORD("0101018v.u12", 0x0100002, 0x0080000, CRC(62209e81) SHA1(68383068de2e030467c3f3ac16459ae2f3b2cce6) )
	ROM_LOAD32_WORD("0101018v.u9",  0x0200000, 0x0080000, CRC(2254f0e9) SHA1(5bccd65e7e616e1f6ed08a0c84862cb13f9f7098) )
	ROM_LOAD32_WORD("0101018v.u13", 0x0200002, 0x0080000, CRC(952a850f) SHA1(66da391af532f9ef531d10995c96a90eb71cd09a) )

	ROM_REGION( 0x800000, "maincpu", ROMREGION_ERASE00 ) /* ARM Code */
	ROM_REGION( 0x200000, "vram", ROMREGION_ERASE00 )
	ROM_REGION( 0x20000*4, "sram", ROMREGION_ERASE00 )
ROM_END


ROM_START( dimtouch )
	ARISTOCRAT_MK5_BIOS
	// checksum code not found (uses different startup sequence)
	ROM_REGION( 0x400000, "game_prg", ROMREGION_ERASEFF )
	ROM_LOAD32_WORD( "0400433v.u7",  0x000000, 0x80000, CRC(71b19365) SHA1(5a8ba1806af544d33e9acbcbbc0555805b4074e6) )
	ROM_LOAD32_WORD( "0400433v.u11", 0x000002, 0x80000, CRC(3d836342) SHA1(b015a4ba998b39ed86cdb6247c9c7f1365641b59) )
	ROM_LOAD32_WORD( "0400433v.u8",  0x100000, 0x80000, CRC(971bbf63) SHA1(082f81115209c7089c76fb207248da3c347a080b) )
	ROM_LOAD32_WORD( "0400433v.u12", 0x100002, 0x80000, CRC(9e0d08e2) SHA1(38b10f7c37f1cefe9271549073dc0a4fed409aec) )

	ROM_REGION( 0x800000, "maincpu", ROMREGION_ERASE00 ) /* ARM Code */
	ROM_REGION( 0x200000, "vram", ROMREGION_ERASE00 )
	ROM_REGION( 0x20000*4, "sram", ROMREGION_ERASEFF )
ROM_END


ROM_START( dolphntr )
	ARISTOCRAT_MK5_BIOS
	/*
	    Checksum code found at 0x000b08
	    0x000000-0x05c367 is the Checksummed Range (excluding 0x000020-0x000027 where Checksum is stored)
	        Expected Checksum   0x14ccd8a1
	        Calculated Checksum 0x14ccd8a1  (OK)
	    0x05c368-0x0fe787 is the non-Checksummed range (unusual endpoint)
	*/
	ROM_REGION( 0x400000, "game_prg", ROMREGION_ERASEFF )
	ROM_LOAD32_WORD( "0200424v.u7",  0x000000, 0x80000, CRC(5dd88306) SHA1(ee8ec7d123d057e8df9be0e8dadecea7dab7aafd) )
	ROM_LOAD32_WORD( "0200424v.u11", 0x000002, 0x80000, CRC(bcb732ea) SHA1(838300914846c6e740780e5a24b9db7304a8a88d) )

	ROM_REGION( 0x800000, "maincpu", ROMREGION_ERASE00 ) /* ARM Code */
	ROM_REGION( 0x200000, "vram", ROMREGION_ERASE00 )
	ROM_REGION( 0x20000*4, "sram", ROMREGION_ERASE00 )
ROM_END


ROM_START( dolphntra )
	ARISTOCRAT_MK5_BIOS
	/*
	    Checksum code found at 0x000b08
	    0x000000-0x053897 is the Checksummed Range (excluding 0x000020-0x000027 where Checksum is stored)
	        Expected Checksum   0x81967fa4
	        Calculated Checksum 0x81967fa4  (OK)
	    0x053898-0x1cac2f is the non-Checksummed range still containing data but NOT covered by Checksum
	    0x053898-0x1fffff is the non-Checksummed range if the additional vectors? at the end are included
	*/
	ROM_REGION( 0x400000, "game_prg", ROMREGION_ERASEFF )
	ROM_LOAD32_WORD( "0100424v.u7",  0x000000, 0x80000, CRC(657faef7) SHA1(09e1f9d461e855c10cf8b825ef83dd3e7db65b43) )
	ROM_LOAD32_WORD( "0100424v.u11", 0x000002, 0x80000, CRC(65aa46ec) SHA1(3ad4270efbc2e947097d94a3258a544d79a1d599) )
	ROM_LOAD32_WORD( "0100424v.u8",  0x100000, 0x80000, CRC(e77868ad) SHA1(3345da120075bc0da47bac0a4840790693382620) )
	ROM_LOAD32_WORD( "0100424v.u12", 0x100002, 0x80000, CRC(6abd9309) SHA1(c405a13f5bfe447c1ab20d92e140e4fb145920d4) )

	ROM_REGION( 0x800000, "maincpu", ROMREGION_ERASE00 ) /* ARM Code */
	ROM_REGION( 0x200000, "vram", ROMREGION_ERASE00 )
	ROM_REGION( 0x20000*4, "sram", ROMREGION_ERASE00 )
ROM_END


ROM_START( dolphntrb )
	ARISTOCRAT_MK5_BIOS
	/*
	    Checksum code found at 0x000b20
	    0x000000-0x0536c3 is the Checksummed Range (excluding 0x000020-0x000027 where Checksum is stored)
	        Expected Checksum   0xeee6e6fc
	        Calculated Checksum 0xeee6e6fc  (OK)
	    0x0536c4-0x1ce293 is the non-Checksummed range still containing data but NOT covered by Checksum
	    0x0536c4-0x1fffff is the non-Checksummed range if the additional vectors? at the end are included
	*/
	ROM_REGION( 0x400000, "game_prg", ROMREGION_ERASEFF )
	ROM_LOAD32_WORD("0100388v.u7",  0x0000000, 0x0080000, CRC(7463b5f6) SHA1(89e5cf8143d0b4ed54aa2c9bd8840f0aba19322e) )
	ROM_LOAD32_WORD("0100388v.u11", 0x0000002, 0x0080000, CRC(8e391b67) SHA1(4b7a7295d3a96e26bf1958eb30af0b6582a5e5a6) )
	ROM_LOAD32_WORD("0100388v.u8",  0x0100000, 0x0080000, CRC(195bec0f) SHA1(86bdc53e682476c2d90c5e51d4bccdc048d22e7f) )
	ROM_LOAD32_WORD("0100388v.u12", 0x0100002, 0x0080000, CRC(1a1fbbcf) SHA1(6e3772dcccd9b5958bec3bfac9af22b2eabca32e) )

	ROM_REGION( 0x800000, "maincpu", ROMREGION_ERASE00 ) /* ARM Code */
	ROM_REGION( 0x200000, "vram", ROMREGION_ERASE00 )
	ROM_REGION( 0x20000*4, "sram", ROMREGION_ERASE00 )
ROM_END

ROM_START( dolphntrce )
	ARISTOCRAT_MK5_BIOS

	ROM_REGION( 0x400000, "game_prg", ROMREGION_ERASEFF )
	ROM_LOAD32_WORD("ahg1606.u7",  0x0000000, 0x0080000, CRC(d468edf7) SHA1(100672d09184e06130ce253749bd9e20ee0a06d4) )
	ROM_LOAD32_WORD("ahg1606.u11", 0x0000002, 0x0080000, CRC(0fe64635) SHA1(b504216e59984951b46701019f87cad759ab60f2) )
	ROM_LOAD32_WORD("ahg1606.u8",  0x0100000, 0x0080000, CRC(a53a2de4) SHA1(1741af795f88e867021f3c08d8990611d893a8e8) )
	ROM_LOAD32_WORD("ahg1606.u12", 0x0100002, 0x0080000, CRC(c2e268a2) SHA1(6aeb27ae844dbf495c64be210bcac97f4c7a6969) )
	ROM_LOAD32_WORD("ahg1606.u9",  0x0200000, 0x0080000, CRC(fe9146f7) SHA1(95bef8910d213d588d45ec2639828a31aab6603c) )
	ROM_LOAD32_WORD("ahg1606.u13", 0x0200002, 0x0080000, CRC(d6aa89fe) SHA1(eccb49d49f533aeed9fefb14018bcc06d3fdaf23) )
	ROM_LOAD32_WORD("ahg1606.u10", 0x0300000, 0x0080000, CRC(0be76189) SHA1(a458f620f48b9f4a73f59d31ba98864c5a64e1d7) )
	ROM_LOAD32_WORD("ahg1606.u14", 0x0300002, 0x0080000, CRC(c6c59ed6) SHA1(0ce8e5824c5937ffe2eeb34320db9dc568bca7cb) )

	ROM_REGION( 0x800000, "maincpu", ROMREGION_ERASE00 ) /* ARM Code */
	ROM_REGION( 0x200000, "vram", ROMREGION_ERASE00 )
	ROM_REGION( 0x20000*4, "sram", ROMREGION_ERASE00 )
ROM_END


// 602/1 - 10 Credit Multiplier / 9 Line Multiline.
// Dolphin Treasure - Export B - 06/12/96.
// All devices are 27c4002 instead of 27c4096.
ROM_START( dolphntru )
	ARISTOCRAT_MK5_BIOS_HAVE_EEPROMS
	/*
	    Checksum code found at 0x000d08
	    0x000000-0x08ec8b is the Checksummed Range (excluding 0x000020-0x000027 where Checksum is stored)
	        Expected Checksum   0x9caf255e
	        Calculated Checksum 0x9caf255e  (OK)
	    0x08ec8c-0x13d99f is the non-Checksummed range still containing data but NOT covered by Checksum
	    0x08ec8c-0x1fffff is the non-Checksummed range if the additional vectors? at the end are included
	*/
	ROM_REGION( 0x400000, "game_prg", ROMREGION_ERASEFF )
	ROM_LOAD32_WORD( "fhg407702.u7",  0x000000, 0x80000, CRC(97e3e4d0) SHA1(211b9b9e0f25dfaf9d1dfe1d3d88592522aa6f07) )
	ROM_LOAD32_WORD( "fhg407702.u11", 0x000002, 0x80000, CRC(de221eb5) SHA1(0e550e90b7fd5670f3f3a8589239c342ed70dc3d) )
	ROM_LOAD32_WORD( "fhg407702.u8",  0x100000, 0x80000, CRC(cb3ca8b6) SHA1(dba8bdaa406c07870f95241466359e39a012a70b) )
	ROM_LOAD32_WORD( "fhg407702.u12", 0x100002, 0x80000, CRC(8ee1c2d3) SHA1(e6ecaaac0cb4518ecc0d36532ab532f46e3e628b) )

	ROM_REGION( 0x800000, "maincpu", ROMREGION_ERASE00 ) /* ARM Code */
	ROM_REGION( 0x200000, "vram", ROMREGION_ERASE00 )
	ROM_REGION( 0x20000*4, "sram", ROMREGION_ERASE00 )

	ROM_REGION16_BE( 0x100, "eeprom0", 0 )
	ROM_LOAD16_WORD_SWAP( "eeprom0",      0x000000, 0x000100, CRC(fea8a821) SHA1(c744cac6af7621524fc3a2b0a9a135a32b33c81b) )

	ROM_REGION16_BE( 0x100, "eeprom1", 0 )
	ROM_LOAD16_WORD_SWAP( "eeprom1",      0x000000, 0x000100, CRC(1fc27753) SHA1(7e5008faaf115dc506481430272285117c989d8e) )

	ROM_REGION( 0x80000, "nvram", 0 )
	ROM_LOAD( "nvram",        0x000000, 0x080000, CRC(0063e5ca) SHA1(a3d7b636bc9d792e93d11cb2babf24fbdd6d7776) )

	ROM_REGION( 0x20, "rtc", 0 )
	ROM_LOAD( "rtc",          0x000000, 0x00001f, CRC(6909acb0) SHA1(6a4589599cd1c477e916474e7b029e9a4e92019b) )
ROM_END

ROM_START( drgneye )
	ARISTOCRAT_MK5_BIOS

	ROM_REGION( 0x400000, "game_prg", ROMREGION_ERASEFF )
	ROM_LOAD32_WORD("0100521v.u7",  0x0000000, 0x0080000, CRC(db9c952d) SHA1(4cbe3ffe6cf0bb112cb9a2d7a4ff0b28154d32c1) )
	ROM_LOAD32_WORD("0100521v.u11", 0x0000002, 0x0080000, CRC(2bb47749) SHA1(796f610e5202b5eb26a6e901d43ee5d9e3f95332) )

	ROM_REGION( 0x800000, "maincpu", ROMREGION_ERASE00 ) /* ARM Code */
	ROM_REGION( 0x200000, "vram", ROMREGION_ERASE00 )
	ROM_REGION( 0x20000*4, "sram", ROMREGION_ERASE00 )
ROM_END

ROM_START( dynajack )
	ARISTOCRAT_MK5_BIOS
	/*
	    Checksum code found at 0x000b78
	    0x000000-0x07031b is the Checksummed Range (excluding 0x000020-0x000027 where Checksum is stored)
	        Expected Checksum   0xd8815d1c
	        Calculated Checksum 0xd8815d1c  (OK)
	    0x07031c-0x227a4b is the non-Checksummed range still containing data but NOT covered by Checksum
	    0x07031c-0x2fffff is the non-Checksummed range if the additional vectors? at the end are included
	*/
	ROM_REGION( 0x400000, "game_prg", ROMREGION_ERASEFF )
	ROM_LOAD32_WORD("01j00081.u7",  0x0000000, 0x0080000, CRC(73783ecf) SHA1(280b4da540b405959f31c2eebbf87ab635d21c06) )
	ROM_LOAD32_WORD("01j00081.u11", 0x0000002, 0x0080000, CRC(5a0147ae) SHA1(f2135b2525eb50a03a8f6360e7edb92bf0b88740) )
	ROM_LOAD32_WORD("01j00081.u8",  0x0100000, 0x0080000, CRC(e686eab2) SHA1(6eb18adda82357ff84f77e9334733094430dfdc6) )
	ROM_LOAD32_WORD("01j00081.u12", 0x0100002, 0x0080000, CRC(beee94ff) SHA1(fad0d3506d10330840d3e5fcdfd7f0aa20041969) )
	ROM_LOAD32_WORD("01j00081.u9",  0x0200000, 0x0080000, CRC(28a45170) SHA1(d7bb8e4dd24e3a3acf44e7fc40e49ebee5c15ec9) )
	ROM_LOAD32_WORD("01j00081.u13", 0x0200002, 0x0080000, CRC(d204ff9c) SHA1(8ac5533928fb3ca247dc85cea67da45a6743f732) )

	ROM_REGION( 0x800000, "maincpu", ROMREGION_ERASE00 ) /* ARM Code */
	ROM_REGION( 0x200000, "vram", ROMREGION_ERASE00 )
	ROM_REGION( 0x20000*4, "sram", ROMREGION_ERASE00 )
ROM_END


ROM_START( eldorda5 )
	ARISTOCRAT_MK5_BIOS
	/*
	    Checksum code found at 0x000b88
	    0x000000-0x06328b is the Checksummed Range (excluding 0x000020-0x000027 where Checksum is stored)
	        Expected Checksum   0xed424efa
	        Calculated Checksum 0xed424efa  (OK)
	    0x06328c-0x0d4b57 is the non-Checksummed range (unusual endpoint)
	*/
	ROM_REGION( 0x400000, "game_prg", ROMREGION_ERASEFF )
	ROM_LOAD32_WORD("0100652v.u7",  0x0000000, 0x0080000, CRC(d9afe87c) SHA1(577ea5da9c4e93a393711a0c7361365301f4241e) )
	ROM_LOAD32_WORD("0100652v.u11", 0x0000002, 0x0080000, CRC(35233cf8) SHA1(e02477526f2f9e2663c1876f543d138b2caf28df) )

	ROM_REGION( 0x800000, "maincpu", ROMREGION_ERASE00 ) /* ARM Code */
	ROM_REGION( 0x200000, "vram", ROMREGION_ERASE00 )
	ROM_REGION( 0x20000*4, "sram", ROMREGION_ERASE00 )
ROM_END


ROM_START( eforsta5 )
	ARISTOCRAT_MK5_BIOS
	/*
	    Checksum code found at 0x000ae4
	    0x000000-0x045da3 is the Checksummed Range (excluding 0x000020-0x000027 where Checksum is stored)
	        Expected Checksum   0x2c99855f
	        Calculated Checksum 0x2c99855f  (OK)
	    0x045da4-0x0ebd43 is the non-Checksummed range (unusual endpoint)
	*/
	ROM_REGION( 0x400000, "game_prg", ROMREGION_ERASEFF )
	ROM_LOAD32_WORD( "0400122v.u7",  0x000000, 0x80000, CRC(b5829b27) SHA1(f6f84c8dc524dcee95e37b93ead9090903bdca4f) )
	ROM_LOAD32_WORD( "0400122v.u11", 0x000002, 0x80000, CRC(7a97adc8) SHA1(b52f7fdc7edf9ad92351154c01b8003c0576ed94) )

	ROM_REGION( 0x800000, "maincpu", ROMREGION_ERASE00 ) /* ARM Code */
	ROM_REGION( 0x200000, "vram", ROMREGION_ERASE00 )
	ROM_REGION( 0x20000*4, "sram", ROMREGION_ERASE00 )
ROM_END


// MV4033 - 10 Credit Multiplier / 9 Line Multiline.
// Enchanted Forest - Export B - 10/02/97.
// Marked as 94.97%
// All devices are 27c4002 instead of 27c4096.
ROM_START( eforsta5u )
	ARISTOCRAT_MK5_BIOS
	/*
	    Checksum code found at 0x000d08
	    0x000000-0x0a5233 is the Checksummed Range (excluding 0x000020-0x000027 where Checksum is stored)
	        Expected Checksum   0x5de71535
	        Calculated Checksum 0x5de71535  (OK)
	    0x0a5234-0x15dbdf is the non-Checksummed range still containing data but NOT covered by Checksum
	    0x0a5234-0x1fffff is the non-Checksummed range if the additional vectors? at the end are included
	*/

	// if you enable the additional debug output you get 'Error in graphics EPROMs' so these ROMs are also bad even if the above passes
	ROM_REGION( 0x400000, "game_prg", ROMREGION_ERASEFF )
	ROM_LOAD32_WORD( "jhg041503.u7",  0x000000, 0x80000, BAD_DUMP CRC(cae1fb55) SHA1(386913ddf9be406f46aab06cf3e27c3c38a4d52d) )  // 94.97%
	ROM_LOAD32_WORD( "jhg041503.u11", 0x000002, 0x80000, BAD_DUMP CRC(a71b7b3c) SHA1(26c3438398b6a3cc9946a1cd1c92d317a8e2738e) )  // 94.97%
	ROM_LOAD32_WORD( "jhg041503.u8",  0x100000, 0x80000, BAD_DUMP CRC(002dec6c) SHA1(fb3f4ce9cd8cd9e0e3133376ed014db83db041c5) )  // base
	ROM_LOAD32_WORD( "jhg041503.u12", 0x100002, 0x80000, BAD_DUMP CRC(c968471f) SHA1(9d54a5c396e6f83690db2fcb7ddcc8a47a7dd777) )  // base

	ROM_REGION( 0x800000, "maincpu", ROMREGION_ERASE00 ) /* ARM Code */
	ROM_REGION( 0x200000, "vram", ROMREGION_ERASE00 )
	ROM_REGION( 0x20000*4, "sram", ROMREGION_ERASE00 )
ROM_END


ROM_START( fortellr )
	ARISTOCRAT_MK5_BIOS
	/*
	    Checksum code found at 0x000b78
	    0x000000-0x07038b is the Checksummed Range (excluding 0x000020-0x000027 where Checksum is stored)
	        Expected Checksum   0x49e7e64e
	        Calculated Checksum 0x49e7e64e  (OK)
	    0x07038c-0x3616a7 is the non-Checksummed range still containing data but NOT covered by Checksum
	    0x07038c-0x3fffff is the non-Checksummed range if the additional vectors? at the end are included
	*/
	ROM_REGION( 0x400000, "game_prg", ROMREGION_ERASEFF )
	ROM_LOAD32_WORD("01j00131.u7",  0x0000000, 0x0080000, CRC(78394106) SHA1(aedfb98d7aa515eebabf378edb9c43e01bcba010) )
	ROM_LOAD32_WORD("01j00131.u11", 0x0000002, 0x0080000, CRC(faab1283) SHA1(6200fc2047c4052e4fc3c2d28b26cd9ff67a08be) )
	ROM_LOAD32_WORD("01j00131.u8",  0x0100000, 0x0080000, CRC(7ce4ba38) SHA1(43b57e4dc96851f58d95e4f1b99d08f559e27f6a) )
	ROM_LOAD32_WORD("01j00131.u12", 0x0100002, 0x0080000, CRC(fe5af3ac) SHA1(f08fe353c871ac4375f0fa25bf15f2638b33a370) )
	ROM_LOAD32_WORD("01j00131.u9",  0x0200000, 0x0080000, CRC(a43cd994) SHA1(759fecc809ca1b038d782b173d5638d9be165f9a) )
	ROM_LOAD32_WORD("01j00131.u13", 0x0200002, 0x0080000, CRC(d0dd6627) SHA1(ea855da1759a27936615400993b381609071d66c) )
	ROM_LOAD32_WORD("01j00131.u10", 0x0300000, 0x0080000, CRC(f2790419) SHA1(8720c37cc678e7c5666c67b9998fbb460a8aad90) )
	ROM_LOAD32_WORD("01j00131.u14", 0x0300002, 0x0080000, CRC(507bbe10) SHA1(01b1982c02a00b60aa39ee1b408d653365f728d4) )

	ROM_REGION( 0x800000, "maincpu", ROMREGION_ERASE00 ) /* ARM Code */
	ROM_REGION( 0x200000, "vram", ROMREGION_ERASE00 )
	ROM_REGION( 0x20000*4, "sram", ROMREGION_ERASE00 )
ROM_END


// MV4084/1 - 10 Credit Multiplier / 9 Line Multiline.
// THE GAMBLER - Export  A - 30/10/98.
// Marked as EHG0916 and 92.268%.
// All devices are 27c4002 instead of 27c4096.
ROM_START( gambler )
	ARISTOCRAT_MK5_BIOS
	/*
	    Checksum code found at 0x000d08
	    0x000000-0x08f46b is the Checksummed Range (excluding 0x000020-0x000027 where Checksum is stored)
	        Expected Checksum   0x9eb3c0ef
	        Calculated Checksum 0x9eb3c0ef  (OK)
	    0x08f46c-0x1354cb is the non-Checksummed range still containing data but NOT covered by Checksum
	    0x08f46c-0x1fffff is the non-Checksummed range if the additional vectors? at the end are included
	*/
	ROM_REGION( 0x400000, "game_prg", ROMREGION_ERASEFF )
	// if you enable the additional debug output you get 'Error2 in graphics EPROMs' so these ROMs are also bad even if the above passes
	ROM_LOAD32_WORD( "ehg091602.u7",  0x000000, 0x80000, BAD_DUMP CRC(7524c954) SHA1(0a895d1e2d09a2c873bbbbeb37bc59c25f3c577c) )  // 92.268%
	ROM_LOAD32_WORD( "ehg091602.u11", 0x000002, 0x80000, BAD_DUMP CRC(f29a6932) SHA1(17761218a04d36a599c987b4e13c0e3f46b7793f) )  // 92.268%
	ROM_LOAD32_WORD( "ehg091602.u8",  0x100000, 0x80000, BAD_DUMP CRC(e2221fdf) SHA1(8a7b2d5de68ae66fe1915a6faac6277249e3fb53) )  // base
	ROM_LOAD32_WORD( "ehg091602.u12", 0x100002, 0x80000, BAD_DUMP CRC(ebe957f9) SHA1(539945ec9beafe2c83051208370588fce2334f16) )  // base

	ROM_REGION( 0x800000, "maincpu", ROMREGION_ERASE00 ) /* ARM Code */
	ROM_REGION( 0x200000, "vram", ROMREGION_ERASE00 )
	ROM_REGION( 0x20000*4, "sram", ROMREGION_ERASE00 )
ROM_END


ROM_START( geisha )
	ARISTOCRAT_MK5_BIOS
	// checksum code not found (uses different startup sequence)
	ROM_REGION( 0x400000, "game_prg", ROMREGION_ERASEFF )
	ROM_LOAD32_WORD( "0101408v.u7",  0x000000, 0x80000, CRC(ebdde248) SHA1(83f4f4deb5c6f5b33ae066d50e043a24cb0cbfe0) )
	ROM_LOAD32_WORD( "0101408v.u11", 0x000002, 0x80000, CRC(2f9e7cd4) SHA1(e9498879c9ca66740856c00fda0416f5d9f7c823) )
	ROM_LOAD32_WORD( "0101408v.u8",  0x100000, 0x80000, CRC(87e41b1b) SHA1(029687aeaed701e0f4b8da9d1d60a5a0a9445518) )
	ROM_LOAD32_WORD( "0101408v.u12", 0x100002, 0x80000, CRC(255f2368) SHA1(eb955452e1ed8d9d4f30f3372d7321f01d3654d3) )
	ROM_LOAD32_WORD( "0101408v.u9",  0x200000, 0x80000, CRC(5f161953) SHA1(d07353d006811813b94cb022857f49c4906fd87b) )
	ROM_LOAD32_WORD( "0101408v.u13", 0x200002, 0x80000, CRC(5ef6323e) SHA1(82a720d814ca06c6d286c59bbf325d9a1034375a) )

	ROM_REGION( 0x800000, "maincpu", ROMREGION_ERASE00 ) /* ARM Code */
	ROM_REGION( 0x200000, "vram", ROMREGION_ERASE00 )
	ROM_REGION( 0x20000*4, "sram", ROMREGION_ERASE00 )
ROM_END


ROM_START( genmagi )
	ARISTOCRAT_MK5_BIOS
	// checksum code not found (uses different startup sequence)
	ROM_REGION( 0x400000, "game_prg", ROMREGION_ERASEFF )
	ROM_LOAD32_WORD("0200894v.u7",  0x0000000, 0x0080000, CRC(20ec3b50) SHA1(400ad7f86077184fee63690060fe2a51ba888e1b) )
	ROM_LOAD32_WORD("0200894v.u11", 0x0000002, 0x0080000, CRC(88c304a3) SHA1(013d5d1d62b356ce5cdf0c9b036c4ca09f191668) )
	ROM_LOAD32_WORD("0200894v.u8",  0x0100000, 0x0080000, CRC(341bac7b) SHA1(67df39b8070f6d9afd183b04239d9e2844d588c5) )
	ROM_LOAD32_WORD("0200894v.u12", 0x0100002, 0x0080000, CRC(44adc422) SHA1(81256ddebb29fbd69cab8e642faac39635dd1739) )
	ROM_LOAD32_WORD("0200894v.u9",  0x0200000, 0x0080000, CRC(ce051dbd) SHA1(433717c5689dc865c1e42669a50e138eae017362) )
	ROM_LOAD32_WORD("0200894v.u13", 0x0200002, 0x0080000, CRC(26f51647) SHA1(e980c021d8e2d295ba2d50446b36b85f42d3f318) )
	ROM_LOAD32_WORD("0200894v.u10", 0x0300000, 0x0080000, CRC(ea460e72) SHA1(4546e04cc04239528c93e22532db08fccebda8a8) )
	ROM_LOAD32_WORD("0200894v.u14", 0x0300002, 0x0080000, CRC(52092ffb) SHA1(6ed591a510e9186588470ec745caf8001712012e) )

	ROM_REGION( 0x800000, "maincpu", ROMREGION_ERASE00 ) /* ARM Code */
	ROM_REGION( 0x200000, "vram", ROMREGION_ERASE00 )
	ROM_REGION( 0x20000*4, "sram", ROMREGION_ERASE00 )
ROM_END


ROM_START( gnomeatw )
	ARISTOCRAT_MK5_BIOS
	/*
	    Checksum code found at 0x000b68
	    0x000000-0x05ebcb is the Checksummed Range (excluding 0x000020-0x000027 where Checksum is stored)
	        Expected Checksum   0xd396114d
	        Calculated Checksum 0xd396114d  (OK)
	    0x05ebcc-0x1bf9db is the non-Checksummed range still containing data but NOT covered by Checksum
	    0x05ebcc-0x1fffff is the non-Checksummed range if the additional vectors? at the end are included
	*/
	ROM_REGION( 0x400000, "game_prg", ROMREGION_ERASEFF )
	ROM_LOAD32_WORD("0100767v.u7",  0x0000000, 0x0080000, CRC(a5d3825e) SHA1(4ce7466eff770a2c6c3c5de620a14e05bb9fb406) )
	ROM_LOAD32_WORD("0100767v.u11", 0x0000002, 0x0080000, CRC(737d7178) SHA1(df788eea23b15415adc94543476b6ad982c4d79b) )
	ROM_LOAD32_WORD("0100767v.u8",  0x0100000, 0x0080000, CRC(fe59ec8b) SHA1(b43778b51a0d695c179fa63ce45a47b9f550fb97) )
	ROM_LOAD32_WORD("0100767v.u12", 0x0100002, 0x0080000, CRC(49eb3869) SHA1(d98fe385c667872f26d656a3240f557a70ba924f) )

	ROM_REGION( 0x800000, "maincpu", ROMREGION_ERASE00 ) /* ARM Code */
	ROM_REGION( 0x200000, "vram", ROMREGION_ERASE00 )
	ROM_REGION( 0x20000*4, "sram", ROMREGION_ERASE00 )
ROM_END


ROM_START( goldpyr )
	ARISTOCRAT_MK5_BIOS
	/*
	    Checksum code found at 0x000d08
	    0x000000-0x08ec83 is the Checksummed Range (excluding 0x000020-0x000027 where Checksum is stored)
	        Expected Checksum   0x7c8c2fbf
	        Calculated Checksum 0x7c8c2fbf  (OK)
	    0x08ec84-0x1aca63 is the non-Checksummed range still containing data but NOT covered by Checksum
	    0x08ec84-0x1fffff is the non-Checksummed range if the additional vectors? at the end are included
	*/
	ROM_REGION( 0x400000, "game_prg", ROMREGION_ERASEFF )
	ROM_LOAD32_WORD( "ahg120503.u7",  0x000000, 0x80000, CRC(2fbed80c) SHA1(fb0d97cb2be96da37c487fc3aef06c6120efdb46) )
	ROM_LOAD32_WORD( "ahg120503.u11", 0x000002, 0x80000, CRC(ec9c183c) SHA1(e405082ee779c4fee103fb7384469c9d6afbc95b) )
	ROM_LOAD32_WORD( "ahg120503.u8",  0x100000, 0x80000, CRC(3cd7d8e5) SHA1(ae83a7c335564c398330d43295997b8ca547c92d) )
	ROM_LOAD32_WORD( "ahg120503.u12", 0x100002, 0x80000, CRC(8bbf45d0) SHA1(f58f28e7cc4ac225197959566d81973b5aa0e836) )

	ROM_REGION( 0x800000, "maincpu", ROMREGION_ERASE00 ) /* ARM Code */
	ROM_REGION( 0x200000, "vram", ROMREGION_ERASE00 )
	ROM_REGION( 0x20000*4, "sram", ROMREGION_ERASE00 )
ROM_END


// 602/2 - 10 Credit Multiplier / 20 Line Multiline.
// QUEEN OF THE NILE - NSW/ACT - B - 13/05/97.
// Marked as AHG1206-99, Golden Pyramids, and 87.928%
// Queen of The Nile and Golden Pyramids are
// both the same game with different title.
ROM_START( goldpyra )
	ARISTOCRAT_MK5_BIOS
	/*
	    Checksum code found at 0x000d08
	    0x000000-0x08ef13 is the Checksummed Range (excluding 0x000020-0x000027 where Checksum is stored)
	        Expected Checksum   0xd3126f08
	        Calculated Checksum 0x26ee6f08  (BAD)
	    0x08ef14-0x1aca3b is the non-Checksummed range still containing data but NOT covered by Checksum
	    0x08ef14-0x1fffff is the non-Checksummed range if the additional vectors? at the end are included
	*/
	ROM_REGION( 0x400000, "game_prg", ROMREGION_ERASEFF )
	// the checksum only covers part of the first 2 roms, marked all as BAD_DUMP because it can't be trusted without a full redump.
	ROM_LOAD32_WORD( "ahg1206-99.u7",  0x000000, 0x80000, BAD_DUMP CRC(e6c80f67) SHA1(901cf8f8fd46c1c4a70e1954d2d2d88e7acd07a8) )
	ROM_LOAD32_WORD( "ahg1206-99.u11", 0x000002, 0x80000, BAD_DUMP CRC(3cc221ea) SHA1(a71d16b818110f5b632e996e9f2fcb8be17b2aee) )
	ROM_LOAD32_WORD( "ahg1206-99.u8",  0x100000, 0x80000, BAD_DUMP CRC(df1ffb31) SHA1(1cf9d008b1f8fdb06ba050c97dae79f272c8063c) )
	ROM_LOAD32_WORD( "ahg1206-99.u12", 0x100002, 0x80000, BAD_DUMP CRC(d2c8f786) SHA1(a9efa35c8f2833a2b77f092398ca959d5fe6194e) )

	ROM_REGION( 0x800000, "maincpu", ROMREGION_ERASE00 ) /* ARM Code */
	ROM_REGION( 0x200000, "vram", ROMREGION_ERASE00 )
	ROM_REGION( 0x20000*4, "sram", ROMREGION_ERASE00 )
ROM_END

ROM_START( goldpyrb )
	ARISTOCRAT_MK5_BIOS

	ROM_REGION( 0x400000, "game_prg", ROMREGION_ERASEFF )
	// these are the 'bios' for Casino games (could be moved to a different base set)
	ROM_LOAD32_WORD( "0700474v.u7",  0x000000, 0x80000, CRC(04b7dcbf) SHA1(eded1223336181bb08f9593247f1f79d96278b75) )
	ROM_LOAD32_WORD( "0700474v.u11", 0x000002, 0x80000, CRC(a89ce1b5) SHA1(411b474a111f23ebd834bea5af0bf0cf3926d590) )

	ROM_LOAD32_WORD( "0100878v.u8",  0x100000, 0x80000, CRC(c3184f1c) SHA1(3f808b465175108d48ca5b2560e4546b30a7fd72) )
	ROM_LOAD32_WORD( "0100878v.u12", 0x100002, 0x80000, CRC(acb3de77) SHA1(e0e337d6efbd6ee8e0c0ec2653c3dc0bd5741ff4) )
	ROM_LOAD32_WORD( "0100878v.u9",  0x200000, 0x80000, CRC(0a2f6903) SHA1(11fd913f8c3a677ae07c7ec50548a82c1eaf63ee) )
	ROM_LOAD32_WORD( "0100878v.u13", 0x200002, 0x80000, CRC(0df660be) SHA1(73d370d90655dada34f2b5b2209652632c34a22e) )

	ROM_REGION( 0x800000, "maincpu", ROMREGION_ERASE00 ) /* ARM Code */
	ROM_REGION( 0x200000, "vram", ROMREGION_ERASE00 )
	ROM_REGION( 0x20000*4, "sram", ROMREGION_ERASE00 )
ROM_END


ROM_START( goldenra )
	ARISTOCRAT_MK5_BIOS
	/*
	    Checksum code found at 0x000b98
	    0x000000-0x068297 is the Checksummed Range (excluding 0x000020-0x000027 where Checksum is stored)
	        Expected Checksum   0x1cc81433
	        Calculated Checksum 0x1cc81433  (OK)
	    0x068298-0x285abf is the non-Checksummed range still containing data but NOT covered by Checksum
	    0x068298-0x2fffff is the non-Checksummed range if the additional vectors? at the end are included
	*/
	ROM_REGION( 0x400000, "game_prg", ROMREGION_ERASEFF )
	ROM_LOAD32_WORD("0101164v.u7",  0x0000000, 0x0080000, CRC(2f75d5f7) SHA1(d7f6ecff7cf759d80733b6d3f224caa5128be0b7) )
	ROM_LOAD32_WORD("0101164v.u11", 0x0000002, 0x0080000, CRC(06a871c7) SHA1(95464d74c2295196e367e34efb816acedcd71265) )
	ROM_LOAD32_WORD("0101164v.u8",  0x0100000, 0x0080000, CRC(940eabd7) SHA1(8d41b3fa27c827a7671b095618ac53750e6017f6) )
	ROM_LOAD32_WORD("0101164v.u12", 0x0100002, 0x0080000, CRC(21c4a2d2) SHA1(77a24a5f98aad090223d301919645b5011667c28) )
	ROM_LOAD32_WORD("0101164v.u9",  0x0200000, 0x0080000, CRC(b1cac0e7) SHA1(87f393a75c09e96a7fb893a767edcc81044e4fe3) )
	ROM_LOAD32_WORD("0101164v.u13", 0x0200002, 0x0080000, CRC(8f62ccc5) SHA1(5105313192ab8dfd522b921c70b8b03a8a61ac63) )

	ROM_REGION( 0x800000, "maincpu", ROMREGION_ERASE00 ) /* ARM Code */
	ROM_REGION( 0x200000, "vram", ROMREGION_ERASE00 )
	ROM_REGION( 0x20000*4, "sram", ROMREGION_ERASE00 )
ROM_END


ROM_START( incasun )
	ARISTOCRAT_MK5_BIOS
	/*
	    Checksum code found at 0x000bf8
	    0x000000-0x05f56b is the Checksummed Range (excluding 0x000020-0x000027 where Checksum is stored)
	        Expected Checksum   0x86b74381
	        Calculated Checksum 0x86b74381  (OK)
	    0x05f56c-0x23586f is the non-Checksummed range (unusual endpoint)
	*/
	ROM_REGION( 0x400000, "game_prg", ROMREGION_ERASEFF )
	ROM_LOAD32_WORD("0100872v.u7",  0x0000000, 0x0080000, CRC(180e098b) SHA1(48782c46a344dba0aaad407d0d4a432da091b0f5) )
	ROM_LOAD32_WORD("0100872v.u11", 0x0000002, 0x0080000, CRC(f51b411d) SHA1(fbbd587c90cd49bb36653cbd1948bc52f8396a41) )
	ROM_LOAD32_WORD("0100872v.u8",  0x0100000, 0x0080000, CRC(0c19f5ec) SHA1(95d7c9308b30b5193816e95c4276829612040298) )
	ROM_LOAD32_WORD("0100872v.u12", 0x0100002, 0x0080000, CRC(0fa00c41) SHA1(79139834d5437b37346322bf632904c473e3463a) )
	ROM_LOAD32_WORD("0100872v.u9",  0x0200000, 0x0080000, CRC(c82da820) SHA1(98a2710b1f793a7ee1070f89c66d49ce55e4156e) )
	ROM_LOAD32_WORD("0100872v.u13", 0x0200002, 0x0080000, CRC(00407593) SHA1(4c759fe3267b1782ae84d8ed9134295dfaa0faaf) )

	ROM_REGION( 0x800000, "maincpu", ROMREGION_ERASE00 ) /* ARM Code */
	ROM_REGION( 0x200000, "vram", ROMREGION_ERASE00 )
	ROM_REGION( 0x20000*4, "sram", ROMREGION_ERASE00 )
ROM_END

ROM_START( incasunu )
	ARISTOCRAT_MK5_BIOS_HAVE_EEPROMS

	ROM_REGION( 0x400000, "game_prg", ROMREGION_ERASEFF )
	ROM_LOAD32_WORD("chg1458.u7",  0x0000000, 0x0080000, CRC(20c78b79) SHA1(d7402ff89160f25c9f4f67bbf688621d4ce22205) )
	ROM_LOAD32_WORD("chg1458.u11", 0x0000002, 0x0080000, CRC(12304203) SHA1(eea44382a2711ceb6661949692e5b5a742dd0761) )
	ROM_LOAD32_WORD("chg1458.u8",  0x0100000, 0x0080000, CRC(4618ecd4) SHA1(0ac6bfd6ec2bda5f4d474769f35bc81431f25c2a) )
	ROM_LOAD32_WORD("chg1458.u12", 0x0100002, 0x0080000, CRC(b07d450c) SHA1(432fb4728480b76018b22e971027efb23deb7ff3) )
	ROM_LOAD32_WORD("chg1458.u9",  0x0200000, 0x0080000, CRC(2f909651) SHA1(b4beaebbb20e879a1e23683a9001cbbd2ebf70c4) )
	ROM_LOAD32_WORD("chg1458.u13", 0x0200002, 0x0080000, CRC(2e573a8d) SHA1(aa8ac4f4a427829f0a5929273c618edb4ecf7b36) )

	ROM_REGION( 0x800000, "maincpu", ROMREGION_ERASE00 ) /* ARM Code */
	ROM_REGION( 0x200000, "vram", ROMREGION_ERASE00 )
	ROM_REGION( 0x20000*4, "sram", ROMREGION_ERASE00 )

	ROM_REGION16_BE( 0x100, "eeprom0", 0 )
	ROM_LOAD16_WORD_SWAP( "eeprom0",      0x000000, 0x000100, CRC(fea8a821) SHA1(c744cac6af7621524fc3a2b0a9a135a32b33c81b) )

	ROM_REGION16_BE( 0x100, "eeprom1", 0 )
	ROM_LOAD16_WORD_SWAP( "eeprom1",      0x000000, 0x000100, CRC(b3efdb60) SHA1(f219175019b7237f1e2d132f36803097f2a1d174) )

	ROM_REGION( 0x80000, "nvram", 0 )
	ROM_LOAD( "nvram",        0x000000, 0x080000, CRC(a68e890e) SHA1(8ab087a09cfee8d3e2d84b1003b6798c7223be03) )

	ROM_REGION( 0x20, "rtc", 0 )
	ROM_LOAD( "rtc",          0x000000, 0x00001f, CRC(6909acb0) SHA1(6a4589599cd1c477e916474e7b029e9a4e92019b) )
ROM_END

ROM_START( incasunsp )
	ARISTOCRAT_MK5_BIOS
	ROM_REGION( 0x400000, "game_prg", ROMREGION_ERASEFF )
	/*
	    Checksum code found at 0x000bf8
	    0x000000-0x05f70f is the Checksummed Range (excluding 0x000020-0x000027 where Checksum is stored)
	        Expected Checksum   0x1de6e2c7
	        Calculated Checksum 0x1de6e2c7  (OK)
	    0x05f710-0x235a13 is the non-Checksummed range (unusual endpoint)
	*/
	ROM_LOAD32_WORD("sp__0100872v.u7",  0x0000000, 0x0080000, CRC(62919753) SHA1(0f0d186260a64b8b45671f68abf497586264793e) )
	ROM_LOAD32_WORD("sp__0100872v.u11", 0x0000002, 0x0080000, CRC(f221ac71) SHA1(c2c1f8703e9a41e5c4d5ebfeac57e220a64e9657) )
	ROM_LOAD32_WORD("sp__0100872v.u8",  0x0100000, 0x0080000, CRC(6610599f) SHA1(6d787ae58e2de2b3379a25f394c15434d4e2a8c1) )
	ROM_LOAD32_WORD("sp__0100872v.u12", 0x0100002, 0x0080000, CRC(6633e701) SHA1(02e691c7d18901e70bf8c4e4aa6f856e153f05d4) )
	ROM_LOAD32_WORD("sp__0100872v.u9",  0x0200000, 0x0080000, CRC(b6035aa7) SHA1(e96e802cda6f20caf523203f2032a88488bdfb65) )
	ROM_LOAD32_WORD("sp__0100872v.u13", 0x0200002, 0x0080000, CRC(6d66c6b4) SHA1(2106f2ede58bd4d09334e32a1553f02a154bb767) )

	ROM_REGION( 0x800000, "maincpu", ROMREGION_ERASE00 ) /* ARM Code */
	ROM_REGION( 0x200000, "vram", ROMREGION_ERASE00 )
	ROM_REGION( 0x20000*4, "sram", ROMREGION_ERASE00 )
ROM_END


ROM_START( incasunnz )
	ARISTOCRAT_MK5_BIOS
	// checksum code not found (uses different startup sequence)
	ROM_REGION( 0x400000, "game_prg", ROMREGION_ERASEFF )
	ROM_LOAD32_WORD("0101108v.u7",  0x0000000, 0x0080000, CRC(1e7be5ca) SHA1(333b7665fab8f60fb60e9d3b44de96725763ca17) )
	ROM_LOAD32_WORD("0101108v.u11", 0x0000002, 0x0080000, CRC(2ff86b76) SHA1(c491ca19320bd3e15199b3ca1fcf36a70e386daa) )
	ROM_LOAD32_WORD("0101108v.u8",  0x0100000, 0x0080000, CRC(3eb64fc9) SHA1(31f7d56443091da211c45dddb97375305c3cfeae) )
	ROM_LOAD32_WORD("0101108v.u12", 0x0100002, 0x0080000, CRC(d91114c5) SHA1(fa88c70d81ff5e4df539b873803376e79eb6a479) )
	ROM_LOAD32_WORD("0101108v.u9",  0x0200000, 0x0080000, CRC(6da340db) SHA1(4d7528aa27561185a7d53a0c44a4e95e40aadc26) )
	ROM_LOAD32_WORD("0101108v.u13", 0x0200002, 0x0080000, CRC(472f4097) SHA1(5ebe72b138cdc67989db17c82979eeddc60a081e) )

	ROM_REGION( 0x800000, "maincpu", ROMREGION_ERASE00 ) /* ARM Code */
	ROM_REGION( 0x200000, "vram", ROMREGION_ERASE00 )
	ROM_REGION( 0x20000*4, "sram", ROMREGION_ERASE00 )
ROM_END


ROM_START( indrema5 )
	ARISTOCRAT_MK5_BIOS
	/*
	    Checksum code found at 0x000ba8
	    0x000000-0x06323f is the Checksummed Range (excluding 0x000020-0x000027 where Checksum is stored)
	        Expected Checksum   0x965e92e4
	        Calculated Checksum 0x965e92e4  (OK)
	    0x063240-0x1cd2d3 is the non-Checksummed range still containing data but NOT covered by Checksum
	    0x063240-0x1fffff is the non-Checksummed range if the additional vectors? at the end are included
	*/
	ROM_REGION( 0x400000, "game_prg", ROMREGION_ERASEFF )
	ROM_LOAD32_WORD( "0100845v.u7",  0x000000, 0x80000, CRC(0c924a3e) SHA1(499b4ae601e53173e3ba5f400a40e5ae7bbaa043) )
	ROM_LOAD32_WORD( "0100845v.u11", 0x000002, 0x80000, CRC(e371dc0f) SHA1(a01ab7fb63a19c144f2c465ecdfc042695124bdf) )
	ROM_LOAD32_WORD( "0100845v.u8",  0x100000, 0x80000, CRC(1c6bfb47) SHA1(7f751cb499a6185a0ab64eeec511583ceeee6ee8) )
	ROM_LOAD32_WORD( "0100845v.u12", 0x100002, 0x80000, CRC(4bbe67f6) SHA1(928f88387da66697f1de54f086531f600f80a15e) )

	ROM_REGION( 0x800000, "maincpu", ROMREGION_ERASE00 ) /* ARM Code */
	ROM_REGION( 0x200000, "vram", ROMREGION_ERASE00 )
	ROM_REGION( 0x20000*4, "sram", ROMREGION_ERASE00 )
ROM_END


ROM_START( jungjuic )
	ARISTOCRAT_MK5_BIOS
	/*
	    note, this actually contains a 2nd checksum for the game, this is likely the base/bios check only.

	    Checksum code found at 0x001b74
	    0x000000-0x089a2f is the Checksummed Range (excluding 0x000020-0x000027 where Checksum is stored)
	        Expected Checksum   0x5ad8a58b
	        Calculated Checksum 0x5ad8a58b  (OK)
	    0x089a30-0x1b4043 is the non-Checksummed range (unusual endpoint)

	*/
	ROM_REGION( 0x400000, "game_prg", ROMREGION_ERASEFF )
	// these are the 'bios' for Casino games (could be moved to a different base set)
	ROM_LOAD32_WORD( "0700474v.u7",  0x000000, 0x80000, CRC(04b7dcbf) SHA1(eded1223336181bb08f9593247f1f79d96278b75) )
	ROM_LOAD32_WORD( "0700474v.u11", 0x000002, 0x80000, CRC(a89ce1b5) SHA1(411b474a111f23ebd834bea5af0bf0cf3926d590) )

	ROM_LOAD32_WORD( "0200240v.u8",  0x100000, 0x80000, CRC(10c61ff7) SHA1(86d17cf2492612c3a6284a1c8e41a67a5199c0eb) )
	ROM_LOAD32_WORD( "0200240v.u12", 0x100002, 0x80000, CRC(ffa3d0ba) SHA1(e60e01d4d425aea483387fa2f9ae5bb69b80f829) )

	ROM_REGION( 0x800000, "maincpu", ROMREGION_ERASE00 ) /* ARM Code */
	ROM_REGION( 0x200000, "vram", ROMREGION_ERASE00 )
	ROM_REGION( 0x20000*4, "sram", ROMREGION_ERASE00 )
ROM_END


ROM_START( kgalah )
	ARISTOCRAT_MK5_BIOS
	/*
	    Checksum code found at 0x000b28
	    0x000000-0x05af27 is the Checksummed Range (excluding 0x000020-0x000027 where Checksum is stored)
	        Expected Checksum   0xa4ff4d2a
	        Calculated Checksum 0xa4ff4d2a  (OK)
	    0x05af28-0x1b3e9f is the non-Checksummed range still containing data but NOT covered by Checksum
	    0x05af28-0x1fffff is the non-Checksummed range if the additional vectors? at the end are included
	*/
	ROM_REGION( 0x400000, "game_prg", ROMREGION_ERASEFF )
	ROM_LOAD32_WORD("0200536v.u7",  0x0000000, 0x0080000, CRC(9333543a) SHA1(dbbd59de046c35e70e71836b342eb5ecf4799575) )
	ROM_LOAD32_WORD("0200536v.u11", 0x0000002, 0x0080000, CRC(2b52a5e2) SHA1(0c852c6672a46f269f1407db0dd1825a51f242cc) )
	ROM_LOAD32_WORD("0200536v.u8",  0x0100000, 0x0080000, CRC(08bea3b7) SHA1(9a5d8cf60c9643061dede926a04006a9a674fd8f) )
	ROM_LOAD32_WORD("0200536v.u12", 0x0100002, 0x0080000, CRC(15d5bfb4) SHA1(7c48dabfd83cc30fe2ffd0b4de63fbc9dc56ee2f) )

	ROM_REGION( 0x800000, "maincpu", ROMREGION_ERASE00 ) /* ARM Code */
	ROM_REGION( 0x200000, "vram", ROMREGION_ERASE00 )
	ROM_REGION( 0x20000*4, "sram", ROMREGION_ERASE00 )
ROM_END


// MV4137 - 5,10,25,50 Credit Multiplier / 20 Line Multiline.
// Koala Mint [Reel Game] - Export A - 12/09/01.
// Marked as CHG1573.
ROM_START( koalamnt )
	ARISTOCRAT_MK5_BIOS
	/*
	    Checksum code found at 0x000d18
	    0x000000-0x0ec32b is the Checksummed Range (excluding 0x000020-0x000027 where Checksum is stored)
	        Expected Checksum   0x5e570341
	        Calculated Checksum 0x17df3e7d  (BAD)
	    0x0ec32c-0x34ebdf is the non-Checksummed range (unusual endpoint)
	*/
	ROM_REGION( 0x400000, "game_prg", ROMREGION_ERASEFF )
	// the checksum only covers part of the first 2 roms, marked all as BAD_DUMP because it can't be trusted without a full redump.
	ROM_LOAD32_WORD( "chg1573_koala_mint.u7",  0x000000, 0x80000, BAD_DUMP CRC(fa690af0) SHA1(9e1e5171e9da602c025bfb2aefad397a537794cb) )
	ROM_LOAD32_WORD( "chg1573_koala_mint.u11", 0x000002, 0x80000, BAD_DUMP CRC(c33bed43) SHA1(2c8f35ca08b4d6ac56de5ab7c2515f34e04cf6c8) )
	ROM_LOAD32_WORD( "chg1573_koala_mint.u8",  0x100000, 0x80000, BAD_DUMP CRC(4aeb2e54) SHA1(74002cd12d93352310a864a2ed434c7f43d26534) )  // base
	ROM_LOAD32_WORD( "chg1573_koala_mint.u12", 0x100002, 0x80000, BAD_DUMP CRC(2bf5786f) SHA1(f0693bbd2e6d2e110535205a1ad0b73a0ebd2f53) )  // base
	ROM_LOAD32_WORD( "chg1573_koala_mint.u9",  0x200000, 0x80000, BAD_DUMP CRC(1a2650e7) SHA1(55a8604ef19836880f53d44a035a49b009acbb5a) )  // base
	ROM_LOAD32_WORD( "chg1573_koala_mint.u13", 0x200002, 0x80000, BAD_DUMP CRC(51c78f63) SHA1(ef51e45d67a5684c35150747c186493258cb4549) )  // base
	ROM_LOAD32_WORD( "chg1573_koala_mint.u10", 0x300000, 0x80000, BAD_DUMP CRC(a0fb61fe) SHA1(2a77ed082bc6829905f83a3cb3c4c120fa4ba0f9) )  // base
	ROM_LOAD32_WORD( "chg1573_koala_mint.u14", 0x300002, 0x80000, BAD_DUMP CRC(5e4776e9) SHA1(d44851cbfaa054cd5675a841a3089a8f4fdc8421) )  // base

	ROM_REGION( 0x800000, "maincpu", ROMREGION_ERASE00 ) /* ARM Code */
	ROM_REGION( 0x200000, "vram", ROMREGION_ERASE00 )
	ROM_REGION( 0x20000*4, "sram", ROMREGION_ERASE00 )
ROM_END


ROM_START( kookabuk )
	ARISTOCRAT_MK5_BIOS
	/*
	    Checksum code found at 0x000b68
	    0x000000-0x061857 is the Checksummed Range (excluding 0x000020-0x000027 where Checksum is stored)
	        Expected Checksum   0xf03ce7cb
	        Calculated Checksum 0xf03ce7cb  (OK)
	    0x061858-0x1a2757 is the non-Checksummed range still containing data but NOT covered by Checksum
	    0x061858-0x1fffff is the non-Checksummed range if the additional vectors? at the end are included
	*/
	ROM_REGION( 0x400000, "game_prg", ROMREGION_ERASEFF )
	ROM_LOAD32_WORD("0100677v.u7",  0x0000000, 0x0080000, CRC(b2fdf0e8) SHA1(0dd002cfad2fa4f217a0c67066d098f4cd3ba319) )
	ROM_LOAD32_WORD("0100677v.u11", 0x0000002, 0x0080000, CRC(e8ab9afc) SHA1(4c3beefeafc6ac9d4538254bb5e01c12b35db922) )
	ROM_LOAD32_WORD("0100677v.u8",  0x0100000, 0x0080000, CRC(f5a45c57) SHA1(a452a7359af6d5fde2c37946ee68807152f07d39) )
	ROM_LOAD32_WORD("0100677v.u12", 0x0100002, 0x0080000, CRC(b2f2fd15) SHA1(9614f3ae6e82a40ecf44090d0b8d7bd8b6b1f830) )

	ROM_REGION( 0x800000, "maincpu", ROMREGION_ERASE00 ) /* ARM Code */
	ROM_REGION( 0x200000, "vram", ROMREGION_ERASE00 )
	ROM_REGION( 0x20000*4, "sram", ROMREGION_ERASE00 )
ROM_END


ROM_START( locoloot )
	ARISTOCRAT_MK5_BIOS
	/*
	    Checksum code found at 0x000b20
	    0x000000-0x055e93 is the Checksummed Range (excluding 0x000020-0x000027 where Checksum is stored)
	        Expected Checksum   0xafd2e94d
	        Calculated Checksum 0xafd2e94d  (OK)
	    0x055e94-0x0bbf23 is the non-Checksummed range (unusual endpoint)
	*/
	ROM_REGION( 0x400000, "game_prg", ROMREGION_ERASEFF )
	ROM_LOAD32_WORD("0100472v.u7",  0x0000000, 0x0080000, CRC(4f02763c) SHA1(302cea5fb157f65fc907f123ef42a0a38cc707ac) )
	ROM_LOAD32_WORD("0100472v.u11", 0x0000002, 0x0080000, CRC(21332a1a) SHA1(76a4c30d1c9624984175e9bd117c68c9204f01df) )

	ROM_REGION( 0x800000, "maincpu", ROMREGION_ERASE00 ) /* ARM Code */
	ROM_REGION( 0x200000, "vram", ROMREGION_ERASE00 )
	ROM_REGION( 0x20000*4, "sram", ROMREGION_ERASE00 )
ROM_END


ROM_START( locolootnz )
	ARISTOCRAT_MK5_BIOS
	// checksum code not found (uses different startup sequence)
	ROM_REGION( 0x400000, "game_prg", ROMREGION_ERASEFF )
	ROM_LOAD32_WORD("0600725v.u7",  0x0000000, 0x0080000, CRC(164dd049) SHA1(c99c56af72cb1eb69591cb8f7bacbd06bdb6494d) )
	ROM_LOAD32_WORD("0600725v.u11", 0x0000002, 0x0080000, CRC(93b0bde3) SHA1(06cb79482f8a94e1a504eead9cdf6da41cba1fb9) )
	ROM_LOAD32_WORD("0600725v.u8",  0x0100000, 0x0080000, CRC(8cb449ce) SHA1(2372cf126c2c95d9637b0a761dfc7ea223f0aa54) )
	ROM_LOAD32_WORD("0600725v.u12", 0x0100002, 0x0080000, CRC(29f03505) SHA1(c173167f43cc2eef0e063118e03bc37a87188391) )

	ROM_REGION( 0x800000, "maincpu", ROMREGION_ERASE00 ) /* ARM Code */
	ROM_REGION( 0x200000, "vram", ROMREGION_ERASE00 )
	ROM_REGION( 0x20000*4, "sram", ROMREGION_ERASE00 )
ROM_END


ROM_START( lonewolf )
	ARISTOCRAT_MK5_BIOS
	/*
	    Checksum code found at 0x000b48
	    0x000000-0x0580f3 is the Checksummed Range (excluding 0x000020-0x000027 where Checksum is stored)
	        Expected Checksum   0x424e42b6
	        Calculated Checksum 0x424e42b6  (OK)
	    0x0580f4-0x0df6b7 is the non-Checksummed range (unusual endpoint)
	*/
	ROM_REGION( 0x400000, "game_prg", ROMREGION_ERASEFF )
	ROM_LOAD32_WORD("0100587v.u7",  0x0000000, 0x0080000, CRC(15024eae) SHA1(7101125aa8531c75f9d80fe357013d09dbb0fec9) )
	ROM_LOAD32_WORD("0100587v.u11", 0x0000002, 0x0080000, CRC(0ed6fb6b) SHA1(a2baa4154fe762e2c1b40a97b2d27265df8b5dab) )

	ROM_REGION( 0x800000, "maincpu", ROMREGION_ERASE00 ) /* ARM Code */
	ROM_REGION( 0x200000, "vram", ROMREGION_ERASE00 )
	ROM_REGION( 0x20000*4, "sram", ROMREGION_ERASE00 )
ROM_END


// MV4033 - 10 Credit Multiplier / 9 Line Multiline.
// Magic Garden - Export B - 10/02/97.
// Marked as AHG1211 and 88.26%
ROM_START( mgarden )
	ARISTOCRAT_MK5_BIOS
	/*
	    Checksum code found at 0x000d08
	    0x000000-0x0a522b is the Checksummed Range (excluding 0x000020-0x000027 where Checksum is stored)
	        Expected Checksum   0x8b0f5dae
	        Calculated Checksum 0x8afcb91f  (BAD)
	    0x0a522c-0x15dbd7 is the non-Checksummed range still containing data but NOT covered by Checksum
	    0x0a522c-0x1fffff is the non-Checksummed range if the additional vectors? at the end are included
	*/
	ROM_REGION( 0x400000, "game_prg", ROMREGION_ERASEFF )
	// the checksum only covers part of the first 2 roms, marked all as BAD_DUMP because it can't be trusted without a full redump.
	ROM_LOAD32_WORD( "ahg1211-99.u7",  0x000000, 0x80000, BAD_DUMP CRC(4fe50505) SHA1(6cde87a8a6748af792a1fb101829491367bd4487) )
	ROM_LOAD32_WORD( "ahg1211-99.u11", 0x000002, 0x80000, BAD_DUMP CRC(723ffeee) SHA1(9eab33c9dbf656489914e539a28da5ae289e8df7) )
	ROM_LOAD32_WORD( "ahg1211-99.u8",  0x100000, 0x80000, BAD_DUMP CRC(a315ca28) SHA1(0309789362a945d592ee2eda912e4fc2e6ea5be6) )
	ROM_LOAD32_WORD( "ahg1211-99.u12", 0x100002, 0x80000, BAD_DUMP CRC(4b252c2c) SHA1(8be41fb2b8f8d2829c18ea123a02f3e61c136206) )

	ROM_REGION( 0x800000, "maincpu", ROMREGION_ERASE00 ) /* ARM Code */
	ROM_REGION( 0x200000, "vram", ROMREGION_ERASE00 )
	ROM_REGION( 0x20000*4, "sram", ROMREGION_ERASE00 )
ROM_END


// MV4115 - 5,10,20 Credit Multiplier / 9 Line Multiline.
// Magic Mask [Reel Game] - Export A - 09/05/2000.
ROM_START( magimask )
	ARISTOCRAT_MK5_BIOS_HAVE_EEPROMS
	/*
	    Checksum code found at 0x000d18
	    0x000000-0x0e8527 is the Checksummed Range (excluding 0x000020-0x000027 where Checksum is stored)
	        Expected Checksum   0x1d86deee
	        Calculated Checksum 0x1d86deee  (OK)
	    0x0e8528-0x1e4887 is the non-Checksummed range still containing data but NOT covered by Checksum
	    0x0e8528-0x1fffff is the non-Checksummed range if the additional vectors? at the end are included
	*/
	ROM_REGION( 0x400000, "game_prg", ROMREGION_ERASEFF )
	ROM_LOAD32_WORD( "dhg1309.u7",  0x000000, 0x80000, CRC(17317eb9) SHA1(3ddb8d61f23461c3194af534928164550208bbee) )
	ROM_LOAD32_WORD( "dhg1309.u11", 0x000002, 0x80000, CRC(42af4b3f) SHA1(5d88951f77782ff3861b6550ace076662a0b45aa) )
	ROM_LOAD32_WORD( "dhg1309.u8",  0x100000, 0x80000, CRC(23aefb5a) SHA1(ba4488754794f75f53b9c81b74b6ccd992c64acc) )
	ROM_LOAD32_WORD( "dhg1309.u12", 0x100002, 0x80000, CRC(6829a7bf) SHA1(97eed83763d0ec5e753d6ad194e906b1307c4940) )

	ROM_REGION( 0x800000, "maincpu", ROMREGION_ERASE00 ) /* ARM Code */
	ROM_REGION( 0x200000, "vram", ROMREGION_ERASE00 )
	ROM_REGION( 0x20000*4, "sram", ROMREGION_ERASE00 )

	ROM_REGION16_BE( 0x100, "eeprom0", 0 )
	ROM_LOAD16_WORD_SWAP( "eeprom0",      0x000000, 0x000100, CRC(fea8a821) SHA1(c744cac6af7621524fc3a2b0a9a135a32b33c81b) )

	ROM_REGION16_BE( 0x100, "eeprom1", 0 )
	ROM_LOAD16_WORD_SWAP( "eeprom1",      0x000000, 0x000100, CRC(6e485bbc) SHA1(3d6c8d120c69ed2804f267c50681974f73e1ee51) )

	ROM_REGION( 0x80000, "nvram", 0 )
	ROM_LOAD( "nvram",        0x000000, 0x080000, CRC(538c7523) SHA1(1e6516b77daf855e397c1ec590e73637ce3b8406) )

	ROM_REGION( 0x20, "rtc", 0 )
	ROM_LOAD( "rtc",          0x000000, 0x00001f, CRC(6909acb0) SHA1(6a4589599cd1c477e916474e7b029e9a4e92019b) )
ROM_END


// MV4115 - 5,10,20 Credit Multiplier / 9 Line Multiline.
// Magic Mask [Reel Game] - Export A - 09/05/2000.
// Alternate set with identical description, but way different
// than the parent. All devices are 27c4002 instead of 27c4096.
//
// romcmp magicmsk.zip magicmska.zip
// 4 and 4 files
// dhg1309.u12    ahg1548.u12    21.547699%
// dhg1309.u8     ahg1548.u8     21.138954%
// dhg1309.u11    ahg1548.u11    17.786026%
// dhg1309.u7     ahg1548.u7     16.893578%
ROM_START( magimaska )
	ARISTOCRAT_MK5_BIOS_HAVE_EEPROMS
	/*
	    Checksum code found at 0x000d18
	    0x000000-0x0e9597 is the Checksummed Range (excluding 0x000020-0x000027 where Checksum is stored)
	        Expected Checksum   0x6610851f
	        Calculated Checksum 0x6610851f  (OK)
	    0x0e9598-0x1e591f is the non-Checksummed range still containing data but NOT covered by Checksum
	    0x0e9598-0x1fffff is the non-Checksummed range if the additional vectors? at the end are included
	*/
	ROM_REGION( 0x400000, "game_prg", ROMREGION_ERASEFF )
	ROM_LOAD32_WORD( "ahg1548.u7",  0x000000, 0x80000, CRC(452a19c9) SHA1(aab1f4ccfc6cdb382f7a0e85491614cc58811a08) )
	ROM_LOAD32_WORD( "ahg1548.u11", 0x000002, 0x80000, CRC(c57601f3) SHA1(1616a424b41ad6fea6383a08d5352e8240433374) )
	ROM_LOAD32_WORD( "ahg1548.u8",  0x100000, 0x80000, CRC(607d7447) SHA1(064dbfe8b52eebe1be7a41735da3fa01eacd1686) )
	ROM_LOAD32_WORD( "ahg1548.u12", 0x100002, 0x80000, CRC(cf4cd569) SHA1(408edcd746587d249c4286f7a99f33ad94214f7c) )

	ROM_REGION( 0x800000, "maincpu", ROMREGION_ERASE00 ) /* ARM Code */
	ROM_REGION( 0x200000, "vram", ROMREGION_ERASE00 )
	ROM_REGION( 0x20000*4, "sram", ROMREGION_ERASE00 )

	ROM_REGION16_BE( 0x100, "eeprom0", 0 )
	ROM_LOAD16_WORD_SWAP( "eeprom0",      0x000000, 0x000100, CRC(fea8a821) SHA1(c744cac6af7621524fc3a2b0a9a135a32b33c81b) )

	ROM_REGION16_BE( 0x100, "eeprom1", 0 )
	ROM_LOAD16_WORD_SWAP( "eeprom1",      0x000000, 0x000100, CRC(a10501f9) SHA1(34fdcd16bd7dc474baadc0836e2083abaf589549) )

	ROM_REGION( 0x80000, "nvram", 0 )
	ROM_LOAD( "nvram",       0x000000, 0x080000, CRC(5365446b) SHA1(9ae7a72d0ed3e7f7523a2e0a8f0dc014c6490438) )

	ROM_REGION( 0x20, "rtc", 0 )
	ROM_LOAD( "rtc",          0x000000, 0x00001f, CRC(6909acb0) SHA1(6a4589599cd1c477e916474e7b029e9a4e92019b) )
ROM_END


ROM_START( magtcha5 )
	ARISTOCRAT_MK5_BIOS
	// checksum code not found (uses different startup sequence)
	ROM_REGION( 0x400000, "game_prg", ROMREGION_ERASEFF )
	ROM_LOAD32_WORD("0200455v.u7",  0x0000000, 0x0080000, CRC(9fa3ee86) SHA1(ce7546b8d1dbf90eb8f4f8d3255dc1c215c966a7) )
	ROM_LOAD32_WORD("0200455v.u11", 0x0000002, 0x0080000, CRC(614984e4) SHA1(e95d576993e8d9c0964899a7d5556c8e62d79242) )
	ROM_LOAD32_WORD("0200455v.u8",  0x0100000, 0x0080000, CRC(d7faf84d) SHA1(d2e49787d177767671fab64a723e1af619ce9ad2) )
	ROM_LOAD32_WORD("0200455v.u12", 0x0100002, 0x0080000, CRC(f54c18db) SHA1(85bcc202f7425b3b7ef456c1c2db5a22648068a8) )
	ROM_LOAD32_WORD("0200455v.u9",  0x0200000, 0x0080000, CRC(0e140453) SHA1(8b516fe598c7e754a471246effa1185845495640) )
	ROM_LOAD32_WORD("0200455v.u13", 0x0200002, 0x0080000, CRC(cfd2a86e) SHA1(66891a1b0e85ad7146b733f4b5d806db789d8821) )

	ROM_REGION( 0x800000, "maincpu", ROMREGION_ERASE00 ) /* ARM Code */
	ROM_REGION( 0x200000, "vram", ROMREGION_ERASE00 )
	ROM_REGION( 0x20000*4, "sram", ROMREGION_ERASE00 )
ROM_END


ROM_START( marmagic )
	ARISTOCRAT_MK5_BIOS
	/*
	    Checksum code found at 0x000b78
	    0x000000-0x06d93b is the Checksummed Range (excluding 0x000020-0x000027 where Checksum is stored)
	        Expected Checksum   0x59531d0a
	        Calculated Checksum 0x59531d0a  (OK)
	    0x06d93c-0x2deae3 is the non-Checksummed range still containing data but NOT covered by Checksum
	    0x06d93c-0x2fffff is the non-Checksummed range if the additional vectors? at the end are included
	*/
	ROM_REGION( 0x400000, "game_prg", ROMREGION_ERASEFF )
	ROM_LOAD32_WORD( "01j00101.u7",  0x000000, 0x80000, CRC(eee7ebaf) SHA1(bad0c08578877f84325c07d51c6ed76c40b70720) )
	ROM_LOAD32_WORD( "01j00101.u11", 0x000002, 0x80000, CRC(4901a166) SHA1(8afe6f08b4ac5c17744dff73939c4bc93124fdf1) )
	ROM_LOAD32_WORD( "01j00101.u8",  0x100000, 0x80000, CRC(b0d78efe) SHA1(bc8b345290f4d31c6553f1e2700bc8324b4eeeac) )
	ROM_LOAD32_WORD( "01j00101.u12", 0x100002, 0x80000, CRC(90ff59a8) SHA1(c9e342db2b5e8c3f45efa8496bc369385046e920) )
	ROM_LOAD32_WORD( "01j00101.u9",  0x200000, 0x80000, CRC(1f0ca910) SHA1(be7a2f395eae09a29faf99ba34551fbc38f20fdb) )
	ROM_LOAD32_WORD( "01j00101.u13", 0x200002, 0x80000, CRC(3f702945) SHA1(a6c9a848d059c1e564fdc5a65bf8c9600853edfa) )

	ROM_REGION( 0x800000, "maincpu", ROMREGION_ERASE00 ) /* ARM Code */
	ROM_REGION( 0x200000, "vram", ROMREGION_ERASE00 )
	ROM_REGION( 0x20000*4, "sram", ROMREGION_ERASE00 )
ROM_END

ROM_START( marmagicua )
	ARISTOCRAT_MK5_BIOS

	ROM_REGION( 0x400000, "game_prg", ROMREGION_ERASEFF )
	ROM_LOAD32_WORD( "ehg1558.u7",  0x000000, 0x80000, CRC(7c2602ae) SHA1(f5a13154448041575e4bea1399ed0a5a0888d493) )
	ROM_LOAD32_WORD( "ehg1558.u11", 0x000002, 0x80000, CRC(4fe3b18a) SHA1(cc36eddd264de1a088c16e1b741168130d895bd7) )
	ROM_LOAD32_WORD( "ehg1558.u8",  0x100000, 0x80000, CRC(c9ff4bd8) SHA1(5766d7c39e753fb2a2412a41338dcfd4e31b642b) )
	ROM_LOAD32_WORD( "ehg1558.u12", 0x100002, 0x80000, CRC(d00cd217) SHA1(2be7c1ef6c0a39d1c7ed391feeaf0f42a6471bae) )
	ROM_LOAD32_WORD( "ehg1558.u9",  0x200000, 0x80000, CRC(879e4b14) SHA1(52d9540dd3ed51d42a31d1a7effe75e995e95330) )
	ROM_LOAD32_WORD( "ehg1558.u13", 0x200002, 0x80000, CRC(770872a1) SHA1(cd430385a3dfc080decfa2402d7dbad0db912e15) )
	ROM_LOAD32_WORD( "ehg1558.u10", 0x300000, 0x80000, CRC(4301eb40) SHA1(1a32c61df2ab04c365135378d97d18bbb0b50179) )
	ROM_LOAD32_WORD( "ehg1558.u14", 0x300002, 0x80000, CRC(a2096cb3) SHA1(c2bba35396f9c83b17d692a384b6406f3441c8f5) )

	ROM_REGION( 0x800000, "maincpu", ROMREGION_ERASE00 ) /* ARM Code */
	ROM_REGION( 0x200000, "vram", ROMREGION_ERASE00 )
	ROM_REGION( 0x20000*4, "sram", ROMREGION_ERASE00 )
ROM_END



// US003 - Multi credit / Multi line.
// Margarita Magic [Reel Game] - NSW/ACT - A - 07/07/2000.
// EHG1559 - This is a twenty-line game.
// The playlines are 1, 5, 10, 15 and 20.
// For 20 credit per line the max bet is 400
ROM_START( marmagicu )
	ARISTOCRAT_MK5_BIOS
	/*
	    Checksum code found at 0x000d18
	    0x000000-0x0eda53 is the Checksummed Range (excluding 0x000020-0x000027 where Checksum is stored)
	        Expected Checksum   0xac229593
	        Calculated Checksum 0x67abc369  (BAD)
	    0x0eda54-0x2fffef is the non-Checksummed range still containing data but NOT covered by Checksum
	    0x0eda54-0x2fffff is the non-Checksummed range if the additional vectors? at the end are included
	*/
	ROM_REGION( 0x400000, "game_prg", ROMREGION_ERASEFF )
	// the checksum only covers part of the first 2 roms, marked all as BAD_DUMP because it can't be trusted without a full redump.
	ROM_LOAD32_WORD( "ehg1559.u7",  0x000000, 0x80000, BAD_DUMP CRC(eab62e8f) SHA1(b125f9a9dc1c82886490d3807e883a7b4e1453a5) )
	ROM_LOAD32_WORD( "ehg1559.u11", 0x000002, 0x80000, BAD_DUMP CRC(0b3c6a11) SHA1(05be4a4d070358600273d5dd4f6b4b37fee47105) )
	ROM_LOAD32_WORD( "ehg1559.u8",  0x100000, 0x80000, BAD_DUMP CRC(db05591e) SHA1(8af241bbd4f744c66fb78fdaf739d9c8bc2580c0) )
	ROM_LOAD32_WORD( "ehg1559.u12", 0x100002, 0x80000, BAD_DUMP CRC(b4458167) SHA1(d1e2040910ad748e58eaccd18ab0569b794b4d97) )
	ROM_LOAD32_WORD( "ehg1559.u9",  0x200000, 0x80000, BAD_DUMP CRC(fc69523a) SHA1(c01b3c905b01671307bc5439d00f4454d0286b20) )
	ROM_LOAD32_WORD( "ehg1559.u13", 0x200002, 0x80000, BAD_DUMP CRC(0cd174df) SHA1(707168fc3bef6c200ae6455c170b7c3e73502965) )

	ROM_REGION( 0x800000, "maincpu", ROMREGION_ERASE00 ) /* ARM Code */
	ROM_REGION( 0x200000, "vram", ROMREGION_ERASE00 )
	ROM_REGION( 0x20000*4, "sram", ROMREGION_ERASE00 )
ROM_END


// 559/2 - 10 Credit Multiplier / 9 Line Multiline.
// Mine, Mine, Mine - Export E - 14/02/96.
// All devices are 27c4002 instead of 27c4096.
ROM_START( minemine )
	ARISTOCRAT_MK5_BIOS_HAVE_EEPROMS
	/*
	    Checksum code found at 0x000d10
	    0x000000-0x0a7203 is the Checksummed Range (excluding 0x000020-0x000027 where Checksum is stored)
	        Expected Checksum   0x75c908a7
	        Calculated Checksum 0x75c908a7  (OK)
	    0x0a7204-0x1a0edf is the non-Checksummed range still containing data but NOT covered by Checksum
	    0x0a7204-0x1fffff is the non-Checksummed range if the additional vectors? at the end are included
	*/
	ROM_REGION( 0x400000, "game_prg", ROMREGION_ERASEFF )
	ROM_LOAD32_WORD( "vhg0416-99.u7",  0x000000, 0x80000, CRC(41bc3714) SHA1(5a8f7d24a6a697524af7997dcedd214fcaf48768) )
	ROM_LOAD32_WORD( "vhg0416-99.u11", 0x000002, 0x80000, CRC(75803b10) SHA1(2ff3d966da2992ddcc7e229d979cc1ee623b4900) )
	ROM_LOAD32_WORD( "vhg0416-99.u8",  0x100000, 0x80000, CRC(0a3e2baf) SHA1(b9ab989cf383cd6ea0aa1ead137558a1a6f5901d) )
	ROM_LOAD32_WORD( "vhg0416-99.u12", 0x100002, 0x80000, CRC(26c01532) SHA1(ec68ad44b703609c7bc27275f8d9250a16d9067c) )

	ROM_REGION( 0x800000, "maincpu", ROMREGION_ERASE00 ) /* ARM Code */
	ROM_REGION( 0x200000, "vram", ROMREGION_ERASE00 )
	ROM_REGION( 0x20000*4, "sram", ROMREGION_ERASE00 )

	ROM_REGION16_BE( 0x100, "eeprom0", 0 )
	ROM_LOAD16_WORD_SWAP( "eeprom0",      0x000000, 0x000100, CRC(fea8a821) SHA1(c744cac6af7621524fc3a2b0a9a135a32b33c81b) )

	ROM_REGION16_BE( 0x100, "eeprom1", 0 )
	ROM_LOAD16_WORD_SWAP( "eeprom1",      0x000000, 0x000100, CRC(8421e7c2) SHA1(fc1b07d5b7aadafc4a0f2e4dfa698e7c72340717) )

	ROM_REGION( 0x80000, "nvram", 0 )
	ROM_LOAD( "nvram",        0x000000, 0x080000, CRC(883f5023) SHA1(e526e337b5b0fc77091b4946b503b56307c390e9) )

	ROM_REGION( 0x20, "rtc", 0 )
	ROM_LOAD( "rtc",          0x000000, 0x00001f, CRC(6909acb0) SHA1(6a4589599cd1c477e916474e7b029e9a4e92019b) )
ROM_END


ROM_START( monmouse )
	ARISTOCRAT_MK5_BIOS
	/*
	    Checksum code found at 0x000b80
	    0x000000-0x066077 is the Checksummed Range (excluding 0x000020-0x000027 where Checksum is stored)
	        Expected Checksum   0x569023a4
	        Calculated Checksum 0x569023a4  (OK)
	    0x066078-0x1faf7b is the non-Checksummed range still containing data but NOT covered by Checksum
	    0x066078-0x1fffff is the non-Checksummed range if the additional vectors? at the end are included
	*/
	ROM_REGION( 0x400000, "game_prg", ROMREGION_ERASEFF )
	ROM_LOAD32_WORD("0400469v.u7",  0x0000000, 0x0080000, CRC(7f7972b6) SHA1(25991f476f55cd1eddc8e63af9c472c1d7e83481) )
	ROM_LOAD32_WORD("0400469v.u11", 0x0000002, 0x0080000, CRC(ac2243ea) SHA1(27c31e5102defa4f3982875b30a67e89af40d4ff) )
	ROM_LOAD32_WORD("0400469v.u8",  0x0100000, 0x0080000, CRC(a10a4bff) SHA1(e6b36542dab8a3405579b333a125a6d3fd801b50) )
	ROM_LOAD32_WORD("0400469v.u12", 0x0100002, 0x0080000, CRC(72d992ed) SHA1(94560305dacbe776ddc95114ad5e5ffaa234937c) )

	ROM_REGION( 0x800000, "maincpu", ROMREGION_ERASE00 ) /* ARM Code */
	ROM_REGION( 0x200000, "vram", ROMREGION_ERASE00 )
	ROM_REGION( 0x20000*4, "sram", ROMREGION_ERASE00 )
ROM_END


ROM_START( montree )
	ARISTOCRAT_MK5_BIOS
	// checksum code not found (uses different startup sequence)
	ROM_REGION( 0x400000, "game_prg", ROMREGION_ERASEFF )
	ROM_LOAD32_WORD("0201397v.u7",  0x0000000, 0x0080000, CRC(982a0078) SHA1(163c15aebd2be623c0f2c7641360336399bc1f4f) )
	ROM_LOAD32_WORD("0201397v.u11", 0x0000002, 0x0080000, CRC(7a03e436) SHA1(016e6e36f7ca6f4c3b427cf98a1415ef6aa57225) )
	ROM_LOAD32_WORD("0201397v.u8",  0x0100000, 0x0080000, CRC(878b6419) SHA1(572d6a10cbf2b96e9afee4b3f32e9ad1ce7eabbb) )
	ROM_LOAD32_WORD("0201397v.u12", 0x0100002, 0x0080000, CRC(b11f51d0) SHA1(1579a24d470f418713334259368c7a4e35e8b5d3) )
	ROM_LOAD32_WORD("0201397v.u9",  0x0200000, 0x0080000, CRC(816fda3f) SHA1(d5eb7572a93e2a4681a2b1db7f302c5528f1c1c3) )
	ROM_LOAD32_WORD("0201397v.u13", 0x0200002, 0x0080000, CRC(e1f23c3f) SHA1(fe74c219c738625257fb62806e271a60075aaa07) )

	ROM_REGION( 0x800000, "maincpu", ROMREGION_ERASE00 ) /* ARM Code */
	ROM_REGION( 0x200000, "vram", ROMREGION_ERASE00 )
	ROM_REGION( 0x20000*4, "sram", ROMREGION_ERASE00 )
ROM_END


ROM_START( mountmon )
	ARISTOCRAT_MK5_BIOS
	/*
	    Checksum code found at 0x000ae4
	    0x000000-0x04ee9b is the Checksummed Range (excluding 0x000020-0x000027 where Checksum is stored)
	        Expected Checksum   0x4bb1139e
	        Calculated Checksum 0x4bb1139e  (OK)
	    0x04ee9c-0x0e3a1f is the non-Checksummed range (unusual endpoint)
	*/
	ROM_REGION( 0x400000, "game_prg", ROMREGION_ERASEFF )
	ROM_LOAD32_WORD("0100294v.u7",  0x0000000, 0x0080000, CRC(b84342af) SHA1(e27e65730ddc897b01e8875a4da3ea2d6db2b858) )
	ROM_LOAD32_WORD("0100294v.u11", 0x0000002, 0x0080000, CRC(4fb2a4dc) SHA1(23895b701387f7442a31969989d21cefe2a25efd) )

	ROM_REGION( 0x800000, "maincpu", ROMREGION_ERASE00 ) /* ARM Code */
	ROM_REGION( 0x200000, "vram", ROMREGION_ERASE00 )
	ROM_REGION( 0x20000*4, "sram", ROMREGION_ERASE00 )
ROM_END


ROM_START( multidrw )
	ARISTOCRAT_MK5_BIOS
	/*
	    Checksum code found at 0x000b98
	    0x000000-0x07477f is the Checksummed Range (excluding 0x000020-0x000027 where Checksum is stored)
	        Expected Checksum   0xe2d3d401
	        Calculated Checksum 0xe2d3d401  (OK)
	    0x074780-0x2c5abb is the non-Checksummed range still containing data but NOT covered by Checksum
	    0x074780-0x2fffff is the non-Checksummed range if the additional vectors? at the end are included
	*/

	ROM_REGION( 0x400000, "game_prg", ROMREGION_ERASEFF )
	ROM_LOAD32_WORD("0200956v.u7",  0x0000000, 0x0080000, CRC(7570eb03) SHA1(0fded55ee2d12cfae96e2910c68a131cd89147a0) )
	ROM_LOAD32_WORD("0200956v.u11", 0x0000002, 0x0080000, CRC(ac8503fa) SHA1(30640a9c01239173c7430a46dcd2e2b28024c0cf) )
	ROM_LOAD32_WORD("0200956v.u8",  0x0100000, 0x0080000, CRC(8c54bd65) SHA1(5870558f8b96fca2c355ccc6ffc09fc4684d141c) )
	ROM_LOAD32_WORD("0200956v.u12", 0x0100002, 0x0080000, CRC(cd0dfdf5) SHA1(7bcf77c1bcd023b4ab08cef329dcf39dc2ca09d6) )
	ROM_LOAD32_WORD("0200956v.u9",  0x0200000, 0x0080000, CRC(10b96156) SHA1(1f89e0d8d210d2fd7e0b78b0205eb626d7c39542) )
	ROM_LOAD32_WORD("0200956v.u13", 0x0200002, 0x0080000, CRC(0d6f7ec5) SHA1(0a80257eb464e50292554f45583f3d7b85de2bc3) )

	ROM_REGION( 0x800000, "maincpu", ROMREGION_ERASE00 ) /* ARM Code */
	ROM_REGION( 0x200000, "vram", ROMREGION_ERASE00 )
	ROM_REGION( 0x20000*4, "sram", ROMREGION_ERASE00 )
ROM_END


ROM_START( mystgard )
	ARISTOCRAT_MK5_BIOS
	/*
	    Checksum code found at 0x000ae4
	    0x000000-0x04eea7 is the Checksummed Range (excluding 0x000020-0x000027 where Checksum is stored)
	        Expected Checksum   0x37310f71
	        Calculated Checksum 0x37310f71  (OK)
	    0x04eea8-0x0dce17 is the non-Checksummed range (unusual endpoint)
	*/
	ROM_REGION( 0x400000, "game_prg", ROMREGION_ERASEFF )
	ROM_LOAD32_WORD("Mystic Garden.u7",  0x0000000, 0x0080000, CRC(28d15442) SHA1(ee33017f3efcf688a43ea1d7f2b74b4b9a6d2cae) )
	ROM_LOAD32_WORD("Mystic Garden.u11", 0x0000002, 0x0080000, CRC(6e618fc5) SHA1(a02e7ca2433cf8128d74792833d9708a3ba5df4b) )

	ROM_REGION( 0x800000, "maincpu", ROMREGION_ERASE00 ) /* ARM Code */
	ROM_REGION( 0x200000, "vram", ROMREGION_ERASE00 )
	ROM_REGION( 0x20000*4, "sram", ROMREGION_ERASE00 )
ROM_END


ROM_START( orchidms )
	ARISTOCRAT_MK5_BIOS
	/*
	    Checksum code found at 0x000b20
	    0x000000-0x0677c7 is the Checksummed Range (excluding 0x000020-0x000027 where Checksum is stored)
	        Expected Checksum   0x522d283f
	        Calculated Checksum 0x522d283f  (OK)
	    0x0677c8-0x13adcb is the non-Checksummed range still containing data but NOT covered by Checksum
	    0x0677c8-0x1fffff is the non-Checksummed range if the additional vectors? at the end are included
	*/
	ROM_REGION( 0x400000, "game_prg", ROMREGION_ERASEFF )
	ROM_LOAD32_WORD("0100275v.u7",  0x0000000, 0x0080000, CRC(5d18ae22) SHA1(c10f7a83f51cfe75653ace8066b7dedf07e91b28) )
	ROM_LOAD32_WORD("0100275v.u11", 0x0000002, 0x0080000, CRC(fe79410b) SHA1(c91a0ce0cf87db518f910e9f47cabdcb91dc5496) )
	ROM_LOAD32_WORD("0100275v.u8",  0x0100000, 0x0080000, CRC(09ec43e3) SHA1(947ed0982a148e6906666378e8c82315d40237d7) )
	ROM_LOAD32_WORD("0100275v.u12", 0x0100002, 0x0080000, CRC(165a762d) SHA1(8487d2e32bd2fab5a9114380ba2be6d34b097b11) )

	ROM_REGION( 0x800000, "maincpu", ROMREGION_ERASE00 ) /* ARM Code */
	ROM_REGION( 0x200000, "vram", ROMREGION_ERASE00 )
	ROM_REGION( 0x20000*4, "sram", ROMREGION_ERASE00 )
ROM_END


ROM_START( oscara5 )
	ARISTOCRAT_MK5_BIOS
	/*
	    Checksum code found at 0x000b80
	    0x000000-0x05d187 is the Checksummed Range (excluding 0x000020-0x000027 where Checksum is stored)
	        Expected Checksum   0xd11b30fc
	        Calculated Checksum 0xd11b30fc  (OK)
	    0x05d188-0x0e1d73 is the non-Checksummed range (unusual endpoint)
	*/
	ROM_REGION( 0x400000, "game_prg", ROMREGION_ERASEFF )
	ROM_LOAD32_WORD("0200348v.u7",  0x0000000, 0x0080000, CRC(930bdc00) SHA1(36b1a289abebc7cce64e767e201d8f8f7fe80cf2) )
	ROM_LOAD32_WORD("0200348v.u11", 0x0000002, 0x0080000, CRC(11394e80) SHA1(1c6e7e954a6118e04da9d761fef8ec00c46d2af8) )

	ROM_REGION( 0x800000, "maincpu", ROMREGION_ERASE00 ) /* ARM Code */
	ROM_REGION( 0x200000, "vram", ROMREGION_ERASE00 )
	ROM_REGION( 0x20000*4, "sram", ROMREGION_ERASE00 )
ROM_END


ROM_START( pantmag )
	ARISTOCRAT_MK5_BIOS
	/*
	    Checksum code found at 0x000d18
	    0x000000-0x06d1ff is the Checksummed Range (excluding 0x000020-0x000027 where Checksum is stored)
	        Expected Checksum   0x50122492
	        Calculated Checksum 0x50122492  (OK)
	    0x06d200-0x195d7b is the non-Checksummed range still containing data but NOT covered by Checksum
	    0x06d200-0x1fffff is the non-Checksummed range if the additional vectors? at the end are included
	*/
	ROM_REGION( 0x400000, "game_prg", ROMREGION_ERASEFF )
	ROM_LOAD32_WORD("0101046v.u7",  0x0000000, 0x0080000, CRC(6383899d) SHA1(df96af7cb580565715da6e78b83e7ba6832028e7) )
	ROM_LOAD32_WORD("0101046v.u11", 0x0000002, 0x0080000, CRC(0914594c) SHA1(b1bc1302847e3ea3c4ed96ae17047da031e5ca1a) )
	ROM_LOAD32_WORD("0101046v.u8",  0x0100000, 0x0080000, CRC(db840d1b) SHA1(26ff790cd21f2005ae3a3e879ef07b87c8ae0020) )
	ROM_LOAD32_WORD("0101046v.u12", 0x0100002, 0x0080000, CRC(eae75fa9) SHA1(576c8cf98ad4032bbdde12162e2c1bdd10056762) )

	ROM_REGION( 0x800000, "maincpu", ROMREGION_ERASE00 ) /* ARM Code */
	ROM_REGION( 0x200000, "vram", ROMREGION_ERASE00 )
	ROM_REGION( 0x20000*4, "sram", ROMREGION_ERASE00 )
ROM_END


// MV4115/6 - 9/20 Line Multiline Multiplier.
// Party Gras [Reel Game] - Export A - 10/11/2001.
// All devices are 27c4002 instead of 27c4096.
ROM_START( partygrs )
	ARISTOCRAT_MK5_BIOS_HAVE_EEPROMS
	/*
	    Checksum code found at 0x000d18
	    0x000000-0x0e9b47 is the Checksummed Range (excluding 0x000020-0x000027 where Checksum is stored)
	        Expected Checksum   0x673ffb0f
	        Calculated Checksum 0x673ffb0f  (OK)
	    0x0e9b48-0x1fd2ab is the non-Checksummed range still containing data but NOT covered by Checksum
	    0x0e9b48-0x1fffff is the non-Checksummed range if the additional vectors? at the end are included
	*/
	ROM_REGION( 0x400000, "game_prg", ROMREGION_ERASEFF )
	ROM_LOAD32_WORD( "ahg1567.u7",  0x000000, 0x80000, CRC(53047385) SHA1(efe50e8785047986513f2de63d2425ba80417481) )
	ROM_LOAD32_WORD( "ahg1567.u11", 0x000002, 0x80000, CRC(f8bd9f7f) SHA1(a8c67a644f9090890e8f33e620fe0bb4633bd6e8) )
	ROM_LOAD32_WORD( "ahg1567.u8",  0x100000, 0x80000, CRC(0b98a0fa) SHA1(c9ada21e39472f28cd9b8ec19be7235410ad3e7a) )
	ROM_LOAD32_WORD( "ahg1567.u12", 0x100002, 0x80000, CRC(00d1395c) SHA1(d9a66d6cdb5aa4f583d8c23306b1416646cbde93) )

	ROM_REGION( 0x800000, "maincpu", ROMREGION_ERASE00 ) /* ARM Code */
	ROM_REGION( 0x200000, "vram", ROMREGION_ERASE00 )
	ROM_REGION( 0x20000*4, "sram", ROMREGION_ERASE00 )

	ROM_REGION16_BE( 0x100, "eeprom0", 0 )
	ROM_LOAD16_WORD_SWAP( "eeprom0",      0x000000, 0x000100, CRC(fea8a821) SHA1(c744cac6af7621524fc3a2b0a9a135a32b33c81b) )

	ROM_REGION16_BE( 0x100, "eeprom1", 0 )
	ROM_LOAD16_WORD_SWAP( "eeprom1",      0x000000, 0x000100, CRC(a10501f9) SHA1(34fdcd16bd7dc474baadc0836e2083abaf589549) )

	ROM_REGION( 0x80000, "nvram", 0 )
	ROM_LOAD( "nvram",        0x000000, 0x080000, CRC(fec1b1df) SHA1(5981e2961692d4c8633afea4ecb4828eabba65bd) )

	ROM_REGION( 0x20, "rtc", 0 )
	ROM_LOAD( "rtc",          0x000000, 0x00001f, CRC(6909acb0) SHA1(6a4589599cd1c477e916474e7b029e9a4e92019b) )
ROM_END


// MV4115/3 - 20 Line Multiline / 3,5,10,20,25,50 Credit Multiplier.
// Party Gras - Export  B - 06/02/2001.
// Marked as BHG1284 and 'touch'.
ROM_START( partygrsa )
	ARISTOCRAT_MK5_BIOS
	/*
	    Checksum code found at 0x000d18
	    0x000000-0x0a69d3 is the Checksummed Range (excluding 0x000020-0x000027 where Checksum is stored)
	        Expected Checksum   0xf4a004d3
	        Calculated Checksum 0x221d04d3  (BAD)
	    0x0a69d4-0x1b953f is the non-Checksummed range still containing data but NOT covered by Checksum
	    0x0a69d4-0x1fffff is the non-Checksummed range if the additional vectors? at the end are included
	*/
	ROM_REGION( 0x400000, "game_prg", ROMREGION_ERASEFF )
	// the checksum only covers part of the first 2 roms, marked all as BAD_DUMP because it can't be trusted without a full redump.
	ROM_LOAD32_WORD( "bhg1284.u7",  0x000000, 0x80000, BAD_DUMP CRC(02ed0631) SHA1(ae2c89c876a030d325ec94490d293deba772630e) )
	ROM_LOAD32_WORD( "bhg1284.u11", 0x000002, 0x80000, BAD_DUMP CRC(7ac80cd9) SHA1(70e910784a1e1ea8820005082e76223a85a3c346) )
	ROM_LOAD32_WORD( "bhg1284.u8",  0x100000, 0x80000, BAD_DUMP CRC(28774b9a) SHA1(ebdd738a73ffa7c5238640f4d7956751f7bb6243) )
	ROM_LOAD32_WORD( "bhg1284.u12", 0x100002, 0x80000, BAD_DUMP CRC(942835c1) SHA1(fefc509311716559ac6b836a56b2c981907d499b) )

	ROM_REGION( 0x800000, "maincpu", ROMREGION_ERASE00 ) /* ARM Code */
	ROM_REGION( 0x200000, "vram", ROMREGION_ERASE00 )
	ROM_REGION( 0x20000*4, "sram", ROMREGION_ERASE00 )
ROM_END


ROM_START( peaflut )
	ARISTOCRAT_MK5_BIOS
	/*
	    Checksum code found at 0x000b98
	    0x000000-0x0638d3 is the Checksummed Range (excluding 0x000020-0x000027 where Checksum is stored)
	        Expected Checksum   0x2ce2619f
	        Calculated Checksum 0x2ce2619f  (OK)
	    0x0638d4-0x1dbf8b is the non-Checksummed range still containing data but NOT covered by Checksum
	    0x0638d4-0x1fffff is the non-Checksummed range if the additional vectors? at the end are included
	*/
	ROM_REGION( 0x400000, "game_prg", ROMREGION_ERASEFF )
	ROM_LOAD32_WORD("02j00011.u7",  0x0000000, 0x0080000, CRC(e4497f35) SHA1(7030aba6c17fc391564385f5669e07edc94dca61) )
	ROM_LOAD32_WORD("02j00011.u11", 0x0000002, 0x0080000, CRC(3134818c) SHA1(6fe158608b5da648fafd20cbcd213e6f2dc2104c) )
	ROM_LOAD32_WORD("02j00011.u8",  0x0100000, 0x0080000, CRC(f239ca62) SHA1(53e3e2a4d62ceb9e921606e3670470c09e82118f) )
	ROM_LOAD32_WORD("02j00011.u12", 0x0100002, 0x0080000, CRC(2d96c449) SHA1(af98a864b9ed3f95227fd0d6edc6a38c0544c93f) )

	ROM_REGION( 0x800000, "maincpu", ROMREGION_ERASE00 ) /* ARM Code */
	ROM_REGION( 0x200000, "vram", ROMREGION_ERASE00 )
	ROM_REGION( 0x20000*4, "sram", ROMREGION_ERASE00 )
ROM_END


ROM_START( pengpay )
	ARISTOCRAT_MK5_BIOS
	/*
	    Checksum code found at 0x000b68
	    0x000000-0x05c71f is the Checksummed Range (excluding 0x000020-0x000027 where Checksum is stored)
	        Expected Checksum   0x68980cb3
	        Calculated Checksum 0x68980cb3  (OK)
	    0x05c720-0x1aefcf is the non-Checksummed range still containing data but NOT covered by Checksum
	    0x05c720-0x1fffff is the non-Checksummed range if the additional vectors? at the end are included
	*/
	ROM_REGION( 0x400000, "game_prg", ROMREGION_ERASEFF )
	ROM_LOAD32_WORD("0200460v.u7",  0x0000000, 0x0080000, CRC(47145744) SHA1(74a186a15537d8b05ce23f37c53f351e8058b0b2) )
	ROM_LOAD32_WORD("0200460v.u11", 0x0000002, 0x0080000, CRC(82fc4e23) SHA1(54e7698c4deed7202da8f178698ecdcf85f3f640) )
	ROM_LOAD32_WORD("0200460v.u8",  0x0100000, 0x0080000, CRC(8d37d7bf) SHA1(9c9b86cce9492f9de346e5a6944e2f0c5da6b9b1) )
	ROM_LOAD32_WORD("0200460v.u12", 0x0100002, 0x0080000, CRC(90864742) SHA1(f6491e4fbce5d642b9d0224118923b56625338b1) )

	ROM_REGION( 0x800000, "maincpu", ROMREGION_ERASE00 ) /* ARM Code */
	ROM_REGION( 0x200000, "vram", ROMREGION_ERASE00 )
	ROM_REGION( 0x20000*4, "sram", ROMREGION_ERASE00 )
ROM_END


ROM_START( pengpaya )
	ARISTOCRAT_MK5_BIOS
	/*
	    Checksum code found at 0x000b60
	    0x000000-0x05644f is the Checksummed Range (excluding 0x000020-0x000027 where Checksum is stored)
	        Expected Checksum   0x5bc8a3d6
	        Calculated Checksum 0x5bc8a3d6  (OK)
	    0x056450-0x1c19f3 is the non-Checksummed range still containing data but NOT covered by Checksum
	    0x056450-0x1fffff is the non-Checksummed range if the additional vectors? at the end are included
	*/
	ROM_REGION( 0x400000, "game_prg", ROMREGION_ERASEFF )
	ROM_LOAD32_WORD("0200357v.u7",  0x0000000, 0x0080000, CRC(cb21de26) SHA1(5a730f08db4d91b18f0b5a1f489f1d982b08edcc) )
	ROM_LOAD32_WORD("0200357v.u11", 0x0000002, 0x0080000, CRC(7dd73770) SHA1(14a2edf8cd33280464f979976486e1a9ae73cef5) )
	ROM_LOAD32_WORD("0200357v.u8",  0x0100000, 0x0080000, CRC(aa95406b) SHA1(fbec024dd210757a79a5ea4def79f88fed971e71) )
	ROM_LOAD32_WORD("0200357v.u12", 0x0100002, 0x0080000, CRC(123cbe90) SHA1(b51b84f79e0822a1be71485bbad514ab9fa55622) )

	ROM_REGION( 0x800000, "maincpu", ROMREGION_ERASE00 ) /* ARM Code */
	ROM_REGION( 0x200000, "vram", ROMREGION_ERASE00 )
	ROM_REGION( 0x20000*4, "sram", ROMREGION_ERASE00 )
ROM_END


ROM_START( pengpayb )
	ARISTOCRAT_MK5_BIOS
	/*
	    Checksum code found at 0x000b68
	    0x000000-0x05d7b7 is the Checksummed Range (excluding 0x000020-0x000027 where Checksum is stored)
	        Expected Checksum   0xd4f9ba59
	        Calculated Checksum 0xd4f9ba59  (OK)
	    0x05d7b8-0x1c9acf is the non-Checksummed range still containing data but NOT covered by Checksum
	    0x05d7b8-0x1fffff is the non-Checksummed range if the additional vectors? at the end are included
	*/
	ROM_REGION( 0x400000, "game_prg", ROMREGION_ERASEFF )
	ROM_LOAD32_WORD("0200359v.u7",  0x0000000, 0x0080000, CRC(f51c4e02) SHA1(fca30b3ce0d063966df1e878338596d050664695) )
	ROM_LOAD32_WORD("0200359v.u11", 0x0000002, 0x0080000, CRC(c0f20ef7) SHA1(4df3aa337a2d4dd8ef29f4839b003c96fe1df526) )
	ROM_LOAD32_WORD("0200359v.u8" , 0x0100000, 0x0080000, CRC(23ea514d) SHA1(bcb83a8d768b078a03260a00fa09a4e2350c568c) )
	ROM_LOAD32_WORD("0200359v.u12", 0x0100002, 0x0080000, CRC(d2882682) SHA1(dd42edca8ef9d28dd5b16fe8132f8e0fb3c85979) )

	ROM_REGION( 0x800000, "maincpu", ROMREGION_ERASE00 ) /* ARM Code */
	ROM_REGION( 0x200000, "vram", ROMREGION_ERASE00 )
	ROM_REGION( 0x20000*4, "sram", ROMREGION_ERASE00 )
ROM_END


// 586/7(b) - 10 Credit Multiplier / 9 Line Multiline.
// Penguin Pays - Export B - 14/07/97.
// All devices are 27c4002 instead of 27c4096.
ROM_START( pengpayu )
	ARISTOCRAT_MK5_BIOS_HAVE_EEPROMS
	/*
	    Checksum code found at 0x000d08
	    0x000000-0x0cd21b is the Checksummed Range (excluding 0x000020-0x000027 where Checksum is stored)
	        Expected Checksum   0x7dc52ffa
	        Calculated Checksum 0x7dc52ffa  (OK)
	    0x0cd21c-0x192ed7 is the non-Checksummed range still containing data but NOT covered by Checksum
	    0x0cd21c-0x1fffff is the non-Checksummed range if the additional vectors? at the end are included
	*/
	ROM_REGION( 0x400000, "game_prg", ROMREGION_ERASEFF )
	ROM_LOAD32_WORD( "bhi041703.u7",  0x000000, 0x80000, CRC(19d75260) SHA1(798472b1b5d8f5ca99d8bfe57e99a76686f0aa3f) )
	ROM_LOAD32_WORD( "bhi041703.u11", 0x000002, 0x80000, CRC(2b010813) SHA1(a383997308881a3ac35de56fe10e3852fa89fdf6) )
	ROM_LOAD32_WORD( "bhi041703.u8",  0x100000, 0x80000, CRC(6aeaebc8) SHA1(6f70b14e9f4e9940512bd6e89bc9ccbfe1f4a81f) )
	ROM_LOAD32_WORD( "bhi041703.u12", 0x100002, 0x80000, CRC(d959a048) SHA1(92f69090d599f95b48e79213e5b7d486e083d8f4) )

	ROM_REGION( 0x800000, "maincpu", ROMREGION_ERASE00 ) /* ARM Code */
	ROM_REGION( 0x200000, "vram", ROMREGION_ERASE00 )
	ROM_REGION( 0x20000*4, "sram", ROMREGION_ERASE00 )

	ROM_REGION16_BE( 0x100, "eeprom0", 0 )
	ROM_LOAD16_WORD_SWAP( "eeprom0",      0x000000, 0x000100, CRC(fea8a821) SHA1(c744cac6af7621524fc3a2b0a9a135a32b33c81b) )

	ROM_REGION16_BE( 0x100, "eeprom1", 0 )
	ROM_LOAD16_WORD_SWAP( "eeprom1",      0x000000, 0x000100, CRC(8421e7c2) SHA1(fc1b07d5b7aadafc4a0f2e4dfa698e7c72340717) )

	ROM_REGION( 0x80000, "nvram", 0 )
	ROM_LOAD( "nvram",        0x000000, 0x080000, CRC(4e5b9702) SHA1(b2b645db80c4ece24fae8ce6fb660e77ac8e5810) )

	ROM_REGION( 0x20, "rtc", 0 )
	ROM_LOAD( "rtc",          0x000000, 0x00001f, CRC(6909acb0) SHA1(6a4589599cd1c477e916474e7b029e9a4e92019b) )
ROM_END


ROM_START( petshop )
	ARISTOCRAT_MK5_BIOS
	// checksum code not found (due to bad rom)
	ROM_REGION( 0x400000, "game_prg", ROMREGION_ERASEFF )
	ROM_LOAD32_WORD("0100679v.u7",  0x0000000, 0x0080000, CRC(cf4a24fa) SHA1(b510de9199d16ba7319e1b692d7c6c09fcb735dc) )
	ROM_LOAD32_WORD("0100679v.u11", 0x0000002, 0x007fffd, BAD_DUMP CRC(bfaa9216) SHA1(19f1c7de05ff7f5f9f370be00cf8f0635e966809) ) // wrong size!
	ROM_LOAD32_WORD("0100679v.u8",  0x0100000, 0x0080000, CRC(bb9f7519) SHA1(fa311f1ec74c3b52e2feed36d7b7dc6a12336abe) )
	ROM_LOAD32_WORD("0100679v.u12", 0x0100002, 0x0080000, CRC(2cd12986) SHA1(b6b0bd6dd8c964498edc3763cb5c450795042a8d) )

	ROM_REGION( 0x800000, "maincpu", ROMREGION_ERASE00 ) /* ARM Code */
	ROM_REGION( 0x200000, "vram", ROMREGION_ERASE00 )
	ROM_REGION( 0x20000*4, "sram", ROMREGION_ERASE00 )
ROM_END

ROM_START( petshopa )
	ARISTOCRAT_MK5_BIOS

	ROM_REGION( 0x400000, "game_prg", ROMREGION_ERASEFF )
	ROM_LOAD32_WORD("0100731v.u7",  0x0000000, 0x0080000, CRC(01cffccc) SHA1(a39d943e700fff34d82bcff8c61f2586ee65e673) )
	ROM_LOAD32_WORD("0100731v.u11", 0x0000002, 0x0080000, CRC(a8e906c5) SHA1(f6dd7bcf5fa90933c9741699f0c1e07b685ccb40) )
	ROM_LOAD32_WORD("0100731v.u8",  0x0100000, 0x0080000, CRC(757e1296) SHA1(e14508bbaa3439a93c8b716267a2198ed3c54728) )
	ROM_LOAD32_WORD("0100731v.u12", 0x0100002, 0x0080000, CRC(6e74cd57) SHA1(9092e656cbd8627b208b81ca0d737483a779bce1) )

	ROM_REGION( 0x800000, "maincpu", ROMREGION_ERASE00 ) /* ARM Code */
	ROM_REGION( 0x200000, "vram", ROMREGION_ERASE00 )
	ROM_REGION( 0x20000*4, "sram", ROMREGION_ERASE00 )
ROM_END

ROM_START( phantpay )
	ARISTOCRAT_MK5_BIOS

	ROM_REGION( 0x400000, "game_prg", ROMREGION_ERASEFF )
	ROM_LOAD32_WORD("0500005v.u7",  0x0000000, 0x0080000, CRC(2cfc44a7) SHA1(a2a93047311d7a1f45e2915478ba2a11d5179194) )
	ROM_LOAD32_WORD("0500005v.u11", 0x0000002, 0x0080000, CRC(3e91ed2a) SHA1(92d49bd78d329ad53cb2063af2d324eada3f53d1) )
	ROM_LOAD32_WORD("0500005v.u8",  0x0100000, 0x0080000, CRC(ab1e77e9) SHA1(5a8da1210214ccc89dfde2e28f5142036a743172) )
	ROM_LOAD32_WORD("0500005v.u12", 0x0100002, 0x0080000, CRC(d43a092a) SHA1(5f851bd179b14ef3983b460ed932810f3713d3e5) )

	ROM_REGION( 0x800000, "maincpu", ROMREGION_ERASE00 ) /* ARM Code */
	ROM_REGION( 0x200000, "vram", ROMREGION_ERASE00 )
	ROM_REGION( 0x20000*4, "sram", ROMREGION_ERASE00 )
ROM_END

ROM_START( penpir2 )
	ARISTOCRAT_MK5_BIOS

	ROM_REGION( 0x400000, "game_prg", ROMREGION_ERASEFF )
	// these are the 'bios' for Casino games (could be moved to a different base set)
	ROM_LOAD32_WORD( "0700474v.u7",  0x000000, 0x80000, CRC(04b7dcbf) SHA1(eded1223336181bb08f9593247f1f79d96278b75) )
	ROM_LOAD32_WORD( "0700474v.u11", 0x000002, 0x80000, CRC(a89ce1b5) SHA1(411b474a111f23ebd834bea5af0bf0cf3926d590) )

	ROM_LOAD32_WORD( "0100869v.u8",  0x100000, 0x80000, CRC(5a87f637) SHA1(0fee8140637e9f923727e8c358c9f59b8319855d) )
	ROM_LOAD32_WORD( "0100869v.u12", 0x100002, 0x80000, CRC(2aef04c1) SHA1(7415f436960c7b4a43634161ca317b2ae34ee745) )
	ROM_LOAD32_WORD( "0100869v.u9",  0x200000, 0x80000, CRC(05de2653) SHA1(7d3f9d50013d8137cef285940b04209cfdae4a1d) )
	ROM_LOAD32_WORD( "0100869v.u13", 0x200002, 0x80000, CRC(e1dbfd58) SHA1(687b7254279734e1835e1713d032b5aa2cf70812) )

	ROM_REGION( 0x800000, "maincpu", ROMREGION_ERASE00 ) /* ARM Code */
	ROM_REGION( 0x200000, "vram", ROMREGION_ERASE00 )
	ROM_REGION( 0x20000*4, "sram", ROMREGION_ERASE00 )
ROM_END

ROM_START( przfight )
	ARISTOCRAT_MK5_BIOS
	/*
	    Checksum code found at 0x000b48
	    0x000000-0x053def is the Checksummed Range (excluding 0x000020-0x000027 where Checksum is stored)
	        Expected Checksum   0x97c4e600
	        Calculated Checksum 0x97c4e600  (OK)
	    0x053df0-0x2a9f7f is the non-Checksummed range still containing data but NOT covered by Checksum
	    0x053df0-0x2fffff is the non-Checksummed range if the additional vectors? at the end are included
	*/
	ROM_REGION( 0x400000, "game_prg", ROMREGION_ERASEFF )
	ROM_LOAD32_WORD("0100299v.u7",  0x0000000, 0x0080000, CRC(2b1a9678) SHA1(c75de4c76cd934df746040d0515694d92e2fc145) )
	ROM_LOAD32_WORD("0100299v.u11", 0x0000002, 0x0080000, CRC(e1bf20d7) SHA1(bcc308b884433b3ebd890fafa667235a9fb7876c) )
	ROM_LOAD32_WORD("0100299v.u8",  0x0100000, 0x0080000, CRC(92b68d43) SHA1(74ba55d6c7016de26692138d194f57f016feb938) )
	ROM_LOAD32_WORD("0100299v.u12", 0x0100002, 0x0080000, CRC(b4797555) SHA1(695aa6c40145fd9856821288680a24d316b7d4cd) )
	ROM_LOAD32_WORD("0100299v.u9",  0x0200000, 0x0080000, CRC(b3163b0c) SHA1(e9aac4acb31a9af194626b25517aa7c169fe40bf) )
	ROM_LOAD32_WORD("0100299v.u13", 0x0200002, 0x0080000, CRC(c16197d5) SHA1(716c4afdf2acde10ff09ad90b03bc5e689f0a737) )

	ROM_REGION( 0x800000, "maincpu", ROMREGION_ERASE00 ) /* ARM Code */
	ROM_REGION( 0x200000, "vram", ROMREGION_ERASE00 )
	ROM_REGION( 0x20000*4, "sram", ROMREGION_ERASE00 )
ROM_END


ROM_START( qcash )
	ARISTOCRAT_MK5_BIOS
	/*
	    Checksum code found at 0x000af4
	    0x000000-0x05d55b is the Checksummed Range (excluding 0x000020-0x000027 where Checksum is stored)
	        Expected Checksum   0x10b06e83
	        Calculated Checksum 0x10b06e83  (OK)
	    0x05d55c-0x1a669f is the non-Checksummed range still containing data but NOT covered by Checksum
	    0x05d55c-0x1fffff is the non-Checksummed range if the additional vectors? at the end are included
	*/
	ROM_REGION( 0x400000, "game_prg", ROMREGION_ERASEFF )
	ROM_LOAD32_WORD("0100706v.u7",  0x0000000, 0x0080000, CRC(591c96eb) SHA1(acd6f02206086d710a92401c618f715b3646d78a) )
	ROM_LOAD32_WORD("0100706v.u11", 0x0000002, 0x0080000, CRC(5001567e) SHA1(eadde9750856a7920e06955adc0db46082da655a) )
	ROM_LOAD32_WORD("0100706v.u8",  0x0100000, 0x0080000, CRC(31ed5795) SHA1(8238da7c87195339d34cf24b3e0a7f3bf53d2b8a) )
	ROM_LOAD32_WORD("0100706v.u12", 0x0100002, 0x0080000, CRC(bfedb3fc) SHA1(e115db94b8ee7babb29e31e64b96d181f5c6491b) )

	ROM_REGION( 0x800000, "maincpu", ROMREGION_ERASE00 ) /* ARM Code */
	ROM_REGION( 0x200000, "vram", ROMREGION_ERASE00 )
	ROM_REGION( 0x20000*4, "sram", ROMREGION_ERASE00 )
ROM_END


ROM_START( qnile )
	ARISTOCRAT_MK5_BIOS
	/*
	    Checksum code found at 0x000b80
	    0x000000-0x055c83 is the Checksummed Range (excluding 0x000020-0x000027 where Checksum is stored)
	        Expected Checksum   0x53fa5304
	        Calculated Checksum 0x53fa5304  (OK)
	    0x055c84-0x16745b is the non-Checksummed range still containing data but NOT covered by Checksum
	    0x055c84-0x1fffff is the non-Checksummed range if the additional vectors? at the end are included
	*/

	ROM_REGION( 0x400000, "game_prg", ROMREGION_ERASEFF )
	ROM_LOAD32_WORD("0100439v.u7",  0x0000000, 0x0080000, CRC(f359afcf) SHA1(a8cbaea899f0108a179c58ec97241a57227afa79) )
	ROM_LOAD32_WORD("0100439v.u11", 0x0000002, 0x0080000, CRC(ca4fe491) SHA1(2bd799f95c9a5afb7c96305bf56413ba864a26dd) )
	ROM_LOAD32_WORD("0100439v.u8",  0x0100000, 0x0080000, CRC(80efde3a) SHA1(1fac1b150c5c8c52a4caaa01c4571a0e7033278d) )
	ROM_LOAD32_WORD("0100439v.u12", 0x0100002, 0x0080000, CRC(bdcec4eb) SHA1(ef3658460263cd2e68e10015efdc016ad705213e) )

	ROM_REGION( 0x800000, "maincpu", ROMREGION_ERASE00 ) /* ARM Code */
	ROM_REGION( 0x200000, "vram", ROMREGION_ERASE00 )
	ROM_REGION( 0x20000*4, "sram", ROMREGION_ERASE00 )
ROM_END


ROM_START( qnilea )
	ARISTOCRAT_MK5_BIOS
	/*
	    Checksum code found at 0x000b80
	    0x000000-0x064c4b is the Checksummed Range (excluding 0x000020-0x000027 where Checksum is stored)
	        Expected Checksum   0xa60cbcfa
	        Calculated Checksum 0xa60cbcfa  (OK)
	    0x064c4c-0x172a17 is the non-Checksummed range still containing data but NOT covered by Checksum
	    0x064c4c-0x1fffff is the non-Checksummed range if the additional vectors? at the end are included
	*/
	ROM_REGION( 0x400000, "game_prg", ROMREGION_ERASEFF )
	ROM_LOAD32_WORD("0300440v.u7",  0x0000000, 0x0080000, CRC(0076da68) SHA1(ed301c102e88d5b637144ed32042da46780e5b34) )
	ROM_LOAD32_WORD("0300440v.u11", 0x0000002, 0x0080000, CRC(b5b76fb0) SHA1(40cb57e168f7884d64f6779e4e3b532c69df63b8) )
	ROM_LOAD32_WORD("0300440v.u8",  0x0100000, 0x0080000, CRC(a6b856a2) SHA1(2a9ea01f64fa56dea86b0cd25e19dace34c17d0f) )
	ROM_LOAD32_WORD("0300440v.u12", 0x0100002, 0x0080000, CRC(52bd3694) SHA1(bcfa3054c7577f7a1653b756828d048a5f1776e7) )

	ROM_REGION( 0x800000, "maincpu", ROMREGION_ERASE00 ) /* ARM Code */
	ROM_REGION( 0x200000, "vram", ROMREGION_ERASE00 )
	ROM_REGION( 0x20000*4, "sram", ROMREGION_ERASE00 )
ROM_END


ROM_START( qnileb )
	ARISTOCRAT_MK5_BIOS
	/*
	    Checksum code found at 0x000b80
	    0x000000-0x059dff is the Checksummed Range (excluding 0x000020-0x000027 where Checksum is stored)
	        Expected Checksum   0xa63a9b3e
	        Calculated Checksum 0xa63a9b3e  (OK)
	    0x059e00-0x16b5d7 is the non-Checksummed range still containing data but NOT covered by Checksum
	    0x059e00-0x1fffff is the non-Checksummed range if the additional vectors? at the end are included
	*/
	ROM_REGION( 0x400000, "game_prg", ROMREGION_ERASEFF )
	ROM_LOAD32_WORD( "0200439v.u7",  0x000000, 0x80000, CRC(d476a893) SHA1(186d6fb1830c33976f2d3c96e4f045ece885dc63) )
	ROM_LOAD32_WORD( "0200439v.u11", 0x000002, 0x80000, CRC(8b0d7205) SHA1(ffa03f1c9332a1a7443eb91b0ded56e7cd9e3cee) )
	ROM_LOAD32_WORD( "0200439v.u8",  0x100000, 0x80000, CRC(9b996ef1) SHA1(72489e9a0ee5c34f7cad3d121bcd08e09ef72360) )
	ROM_LOAD32_WORD( "0200439v.u12", 0x100002, 0x80000, CRC(2a0f7feb) SHA1(27c89dadf759e6c892121650758c44ec50990cb6) )

	ROM_REGION( 0x800000, "maincpu", ROMREGION_ERASE00 ) /* ARM Code */
	ROM_REGION( 0x200000, "vram", ROMREGION_ERASE00 )
	ROM_REGION( 0x20000*4, "sram", ROMREGION_ERASE00 )
ROM_END


ROM_START( qnilec )
	ARISTOCRAT_MK5_BIOS
	/*
	    Checksum code found at 0x000b80
	    0x000000-0x062913 is the Checksummed Range (excluding 0x000020-0x000027 where Checksum is stored)
	        Expected Checksum   0x2d52d80f
	        Calculated Checksum 0x2d52d80f  (OK)
	    0x062914-0x1740eb is the non-Checksummed range still containing data but NOT covered by Checksum
	    0x062914-0x1fffff is the non-Checksummed range if the additional vectors? at the end are included
	*/
	ROM_REGION( 0x400000, "game_prg", ROMREGION_ERASEFF )
	ROM_LOAD32_WORD( "0300439v.u7",  0x000000, 0x80000, CRC(63f9129e) SHA1(a513fd47d3ca4fe007730a06e5f6ffc2891dc74f) )
	ROM_LOAD32_WORD( "0300439v.u11", 0x000002, 0x80000, CRC(7217c3af) SHA1(518c3d79758e3253f937cf73da9398fa812bf4bc) )
	ROM_LOAD32_WORD( "0300439v.u8",  0x100000, 0x80000, CRC(90c92bf8) SHA1(bbc558ffb5a883c9f4ff9dc3362c4081990c970d) )
	ROM_LOAD32_WORD( "0300439v.u12", 0x100002, 0x80000, CRC(eec01bb4) SHA1(146fdce6b32a21659dc775e4a5f3bb027bd09825) )

	ROM_REGION( 0x800000, "maincpu", ROMREGION_ERASE00 ) /* ARM Code */
	ROM_REGION( 0x200000, "vram", ROMREGION_ERASE00 )
	ROM_REGION( 0x20000*4, "sram", ROMREGION_ERASE00 )
ROM_END


// MV4091 - 10 Credit Multiplier / 9 Line Multiline.
// QUEEN OF THE NILE - NSW/ACT  B - 13/05/97.
// Marked as GHG409102
// All devices are 27c4002 instead of 27c4096.
// Even when it's a NSW/ACT, the program seems to be for US-Export platforms...
ROM_START( qnileu )
	ARISTOCRAT_MK5_BIOS_HAVE_EEPROMS
	/*
	    Checksum code found at 0x000d08
	    0x000000-0x08ec87 is the Checksummed Range (excluding 0x000020-0x000027 where Checksum is stored)
	        Expected Checksum   0xb2ac33b8
	        Calculated Checksum 0xb2ac33b8  (OK)
	    0x08ec88-0x1aca67 is the non-Checksummed range still containing data but NOT covered by Checksum
	    0x08ec88-0x1fffff is the non-Checksummed range if the additional vectors? at the end are included
	*/
	ROM_REGION( 0x400000, "game_prg", ROMREGION_ERASEFF )
	ROM_LOAD32_WORD( "ghg409102.u7",  0x000000, 0x80000, CRC(a00ab2cf) SHA1(eb3120fe4b1d0554c224c7646e727e86fd35975e) )
	ROM_LOAD32_WORD( "ghg409102.u11", 0x000002, 0x80000, CRC(c4a35337) SHA1(d469ed154caed1f0a4cf89e67d852924c95172ed) )
	ROM_LOAD32_WORD( "ghg409102.u8",  0x100000, 0x80000, CRC(16a629e1) SHA1(0dee11a2f1b2068a86b3e0b6c01d115555a657c9) )
	ROM_LOAD32_WORD( "ghg409102.u12", 0x100002, 0x80000, CRC(7871a846) SHA1(ac1d741092afda842e1864f1a7a14137a9ee46d9) )

	ROM_REGION( 0x800000, "maincpu", ROMREGION_ERASE00 ) /* ARM Code */
	ROM_REGION( 0x200000, "vram", ROMREGION_ERASE00 )
	ROM_REGION( 0x20000*4, "sram", ROMREGION_ERASE00 )

	ROM_REGION16_BE( 0x100, "eeprom0", 0 )
	ROM_LOAD16_WORD_SWAP( "eeprom0",      0x000000, 0x000100, CRC(fea8a821) SHA1(c744cac6af7621524fc3a2b0a9a135a32b33c81b) )

	ROM_REGION16_BE( 0x100, "eeprom1", 0 )
	ROM_LOAD16_WORD_SWAP( "eeprom1",      0x000000, 0x000100, CRC(1fc27753) SHA1(7e5008faaf115dc506481430272285117c989d8e) )

	ROM_REGION( 0x80000, "nvram", 0 )
	ROM_LOAD( "nvram",        0x000000, 0x080000, CRC(5a7bb53a) SHA1(cdac900925d0ee8f98209a377b9f8760de0c2883) )

	ROM_REGION( 0x20, "rtc", 0 )
	ROM_LOAD( "rtc",          0x000000, 0x00001f, CRC(6909acb0) SHA1(6a4589599cd1c477e916474e7b029e9a4e92019b) )
ROM_END


ROM_START( qnilemax )
	ARISTOCRAT_MK5_BIOS
	/*
	    Checksum code found at 0x000bb8
	    0x000000-0x06fd6f is the Checksummed Range (excluding 0x000020-0x000027 where Checksum is stored)
	        Expected Checksum   0xcd901653
	        Calculated Checksum 0xcd901653  (OK)
	    0x06fd70-0x3864c7 is the non-Checksummed range (unusual endpoint)
	*/
	ROM_REGION( 0x400000, "game_prg", ROMREGION_ERASEFF )
	ROM_LOAD32_WORD("0401072v.u7",  0x0000000, 0x0080000, CRC(4ac2a82e) SHA1(3fc50e97ad48c57e21a37fbb6142152c72055ad4) )
	ROM_LOAD32_WORD("0401072v.u11", 0x0000002, 0x0080000, CRC(6ae3872f) SHA1(f8c1b31e4ebd4833dcc2b7cfff25f6473ad78f4e) )
	ROM_LOAD32_WORD("0401072v.u8",  0x0100000, 0x0080000, CRC(abbbf1de) SHA1(5efd88213180846ad8347e017e5ccee5b80b95d0) )
	ROM_LOAD32_WORD("0401072v.u12", 0x0100002, 0x0080000, CRC(65cea496) SHA1(4b827e2707c259717bf759e76dca1c96efada926) )
	ROM_LOAD32_WORD("0401072v.u9",  0x0200000, 0x0080000, CRC(750150eb) SHA1(a9ffe0b0bb2ef83a696fa568b0264d27bc650120) )
	ROM_LOAD32_WORD("0401072v.u13", 0x0200002, 0x0080000, CRC(1b77bbd0) SHA1(c93d2f844032631d9594d02fa6ac41e21025a8ea) )
	ROM_LOAD32_WORD("0401072v.u10", 0x0300000, 0x0080000, CRC(8491dbc4) SHA1(f0d4e470f0774a6aac168334390c116fd3d1075e) )
	ROM_LOAD32_WORD("0401072v.u14", 0x0300002, 0x0080000, CRC(4fbccf72) SHA1(97d6bb400caf78cb673a324d48d2580f1bbb1acd) )

	ROM_REGION( 0x800000, "maincpu", ROMREGION_ERASE00 ) /* ARM Code */
	ROM_REGION( 0x200000, "vram", ROMREGION_ERASE00 )
	ROM_REGION( 0x20000*4, "sram", ROMREGION_ERASE00 )
ROM_END

ROM_START( qtbird )
	ARISTOCRAT_MK5_BIOS

	ROM_REGION( 0x400000, "game_prg", ROMREGION_ERASEFF )
	ROM_LOAD32_WORD("0500009v.u7",  0x0000000, 0x0080000, CRC(f294fc0a) SHA1(f3d60ca6008445f535fce027f5ec3fe82ae552c3) )
	ROM_LOAD32_WORD("0500009v.u11", 0x0000002, 0x0080000, CRC(328b7e04) SHA1(5c49f60b7c88d6e94e7ab464fad4eee6806f327a) )
	ROM_LOAD32_WORD("0500009v.u8",  0x0100000, 0x0080000, CRC(764b5568) SHA1(a097992499044b7ca017a8c85387dc1ea94ff27a) )
	ROM_LOAD32_WORD("0500009v.u12", 0x0100002, 0x0080000, CRC(bb8344a9) SHA1(8b0e904b937c7f34470ad946076240b0c54bf434) )

	ROM_REGION( 0x800000, "maincpu", ROMREGION_ERASE00 ) /* ARM Code */
	ROM_REGION( 0x200000, "vram", ROMREGION_ERASE00 )
	ROM_REGION( 0x20000*4, "sram", ROMREGION_ERASE00 )
ROM_END


ROM_START( rainwrce )
	ARISTOCRAT_MK5_BIOS
	/*
	    Checksum code found at 0x000bf8
	    0x000000-0x06bb13 is the Checksummed Range (excluding 0x000020-0x000027 where Checksum is stored)
	        Expected Checksum   0x6c1aaee7
	        Calculated Checksum 0x6c1aaee7  (OK)
	    0x06bb14-0x367863 is the non-Checksummed range still containing data but NOT covered by Checksum
	    0x06bb14-0x3fffff is the non-Checksummed range if the additional vectors? at the end are included
	*/

	ROM_REGION( 0x400000, "game_prg", ROMREGION_ERASEFF )
	ROM_LOAD32_WORD("0101332v.u7",  0x0000000, 0x0080000, CRC(68d9bf78) SHA1(6170ea26ebc732abbc26ba1da35a081c8aa8d154) )
	ROM_LOAD32_WORD("0101332v.u11", 0x0000002, 0x0080000, CRC(4170c68d) SHA1(bc00af27bcc176f8d9c9fd0ec1a7139e28f85113) )
	ROM_LOAD32_WORD("0101332v.u8",  0x0100000, 0x0080000, CRC(98ebea6f) SHA1(2d78cec777581a87bb4b84e7acd183b237c83e52) )
	ROM_LOAD32_WORD("0101332v.u12", 0x0100002, 0x0080000, CRC(b8afd281) SHA1(2d73b5af667d36e8b29e9fc3cc62f220daeffbb9) )
	ROM_LOAD32_WORD("0101332v.u9",  0x0200000, 0x0080000, CRC(eb7d7af6) SHA1(a11e8029b0d5ef9bb8c51fea4e9f0a051cdb2eaf) )
	ROM_LOAD32_WORD("0101332v.u13", 0x0200002, 0x0080000, CRC(36debb0e) SHA1(4aaa495f74dfb13aa1dc47f3a8af8e54496c1ab8) )
	ROM_LOAD32_WORD("0101332v.u10", 0x0300000, 0x0080000, CRC(39f5861f) SHA1(c614ebe2c324d5c3fff32379300f2869fba49d39) )
	ROM_LOAD32_WORD("0101332v.u14", 0x0300002, 0x0080000, CRC(92274626) SHA1(fae8d89efba9bf3d171bfe484015d009786ce40d) )

	ROM_REGION( 0x800000, "maincpu", ROMREGION_ERASE00 ) /* ARM Code */
	ROM_REGION( 0x200000, "vram", ROMREGION_ERASE00 )
	ROM_REGION( 0x20000*4, "sram", ROMREGION_ERASE00 )
ROM_END


ROM_START( reelrock )
	ARISTOCRAT_MK5_BIOS
	/*
	    Checksum code found at 0x000ba8
	    0x000000-0x062f6f is the Checksummed Range (excluding 0x000020-0x000027 where Checksum is stored)
	        Expected Checksum   0x67b49a57
	        Calculated Checksum 0x67b49a57  (OK)
	    0x062f70-0x1a752b is the non-Checksummed range still containing data but NOT covered by Checksum
	    0x062f70-0x1fffff is the non-Checksummed range if the additional vectors? at the end are included
	*/
	ROM_REGION( 0x400000, "game_prg", ROMREGION_ERASEFF )
	ROM_LOAD32_WORD( "0100779v.u7",  0x000000, 0x80000, CRC(b60af34f) SHA1(1143380b765db234b3871c0fe04736472fde7de4) )
	ROM_LOAD32_WORD( "0100779v.u11", 0x000002, 0x80000, CRC(57e341d0) SHA1(9b0d50763bb74ca5fe404c9cd526633721cf6677) )
	ROM_LOAD32_WORD( "0100779v.u8",  0x100000, 0x80000, CRC(57eec667) SHA1(5f3888d75f48b6148f451d7ebb7f99e1a0939f3c) )
	ROM_LOAD32_WORD( "0100779v.u12", 0x100002, 0x80000, CRC(4ac20679) SHA1(0ac732ffe6a33806e4a06e87ec875a3e1314e06b) )

	ROM_REGION( 0x800000, "maincpu", ROMREGION_ERASE00 ) /* ARM Code */
	ROM_REGION( 0x200000, "vram", ROMREGION_ERASE00 )
	ROM_REGION( 0x20000*4, "sram", ROMREGION_ERASE00 )
ROM_END


ROM_START( retrsam )
	ARISTOCRAT_MK5_BIOS
	/*
	    Checksum code found at 0x000b88
	    0x000000-0x06445b is the Checksummed Range (excluding 0x000020-0x000027 where Checksum is stored)
	        Expected Checksum   0xb6820a81
	        Calculated Checksum 0xb6820a81  (OK)
	    0x06445c-0x10203b is the non-Checksummed range still containing data but NOT covered by Checksum
	    0x06445c-0x1fffff is the non-Checksummed range if the additional vectors? at the end are included
	*/
	ROM_REGION( 0x400000, "game_prg", ROMREGION_ERASEFF )
	ROM_LOAD32_WORD("v0400549v.u7", 0x0000000, 0x0080000, CRC(129be82c) SHA1(487639b7d42d6d35a9c48b44d26667c269b5b633) )
	ROM_LOAD32_WORD("0400549v.u11", 0x0000002, 0x0080000, CRC(b91f5d4c) SHA1(8116166a759405b97797b4acb2cc3e139bd12de7) )
	ROM_LOAD32_WORD("0400549v.u8",  0x0100000, 0x0080000, CRC(8d0e61a8) SHA1(254b106e71a0888b0456afd8d63006d72c0ba292) )
	ROM_LOAD32_WORD("0400549v.u12", 0x0100002, 0x0080000, CRC(fdf22d5b) SHA1(664fa003a350c0a3b515b7c384d32176158c2d3e) )

	ROM_REGION( 0x800000, "maincpu", ROMREGION_ERASE00 ) /* ARM Code */
	ROM_REGION( 0x200000, "vram", ROMREGION_ERASE00 )
	ROM_REGION( 0x20000*4, "sram", ROMREGION_ERASE00 )
ROM_END


ROM_START( retrsama )
	ARISTOCRAT_MK5_BIOS
	/*
	    Checksum code found at 0x000b88
	    0x000000-0x0590b7 is the Checksummed Range (excluding 0x000020-0x000027 where Checksum is stored)
	        Expected Checksum   0xa4b725ab
	        Calculated Checksum 0xa4b725ab  (OK)
	    0x0590b8-0x0ef623 is the non-Checksummed range (unusual endpoint)
	*/

	ROM_REGION( 0x400000, "game_prg", ROMREGION_ERASEFF )
	ROM_LOAD32_WORD("0200549v.u7",  0x0000000, 0x0080000, CRC(e60859a1) SHA1(0be0114a87a21b955dfe24d01547e2d93dcb4f2c) )
	ROM_LOAD32_WORD("0200549v.u11", 0x0000002, 0x0080000, CRC(e662404b) SHA1(f0da3384c81d01ec17d24b2191d3a0b0eaf48d12) )

	ROM_REGION( 0x800000, "maincpu", ROMREGION_ERASE00 ) /* ARM Code */
	ROM_REGION( 0x200000, "vram", ROMREGION_ERASE00 )
	ROM_REGION( 0x20000*4, "sram", ROMREGION_ERASE00 )
ROM_END


ROM_START( retrsamb )
	ARISTOCRAT_MK5_BIOS
	/*
	    Checksum code found at 0x000b88
	    0x000000-0x05889b is the Checksummed Range (excluding 0x000020-0x000027 where Checksum is stored)
	        Expected Checksum   0xd80cf106
	        Calculated Checksum 0xd80cf106  (OK)
	    0x05889c-0x0f313b is the non-Checksummed range (unusual endpoint)
	*/
	ROM_REGION( 0x400000, "game_prg", ROMREGION_ERASEFF )
	ROM_LOAD32_WORD("0200506v.u7",  0x0000000, 0x0080000, CRC(acb913c1) SHA1(eb008b2b3d06f769f1ea1c75b52334e468c5f13c) )
	ROM_LOAD32_WORD("0200506v.u11", 0x0000002, 0x0080000, CRC(99f61822) SHA1(88a726a5c9cae3a7d3120cb9013ca4d38ef8c560) )

	ROM_REGION( 0x800000, "maincpu", ROMREGION_ERASE00 ) /* ARM Code */
	ROM_REGION( 0x200000, "vram", ROMREGION_ERASE00 )
	ROM_REGION( 0x20000*4, "sram", ROMREGION_ERASE00 )
ROM_END


ROM_START( sumospin )
	ARISTOCRAT_MK5_BIOS
	/*
	    Checksum code found at 0x000b88
	    0x000000-0x05d92b is the Checksummed Range (excluding 0x000020-0x000027 where Checksum is stored)
	        Expected Checksum   0x94d3401c
	        Calculated Checksum 0x94d3401c  (OK)
	    0x05d92c-0x18f637 is the non-Checksummed range still containing data but NOT covered by Checksum
	    0x05d92c-0x1fffff is the non-Checksummed range if the additional vectors? at the end are included
	*/
	ROM_REGION( 0x400000, "game_prg", ROMREGION_ERASEFF )
	ROM_LOAD32_WORD("0200606v.u7",  0x0000000, 0x0080000, CRC(c3ec9f97) SHA1(62c886cc794de4b915533729c5ea5a71a4b59108) )
	ROM_LOAD32_WORD("0200606v.u11", 0x0000002, 0x0080000, CRC(919999fe) SHA1(3d800df5e0abed04c76928b04973ea7c7b02e5d1) )
	ROM_LOAD32_WORD("0200606v.u8",  0x0100000, 0x0080000, CRC(eb47f317) SHA1(43ead31e788cce1aa03011f634e939489d965144) )
	ROM_LOAD32_WORD("0200606v.u12", 0x0100002, 0x0080000, CRC(ba3eede2) SHA1(708a25af0908a1aa874b3ca4897816c65b0c9178) )

	ROM_REGION( 0x800000, "maincpu", ROMREGION_ERASE00 ) /* ARM Code */
	ROM_REGION( 0x200000, "vram", ROMREGION_ERASE00 )
	ROM_REGION( 0x20000*4, "sram", ROMREGION_ERASE00 )
ROM_END


ROM_START( sbuk2 )
	ARISTOCRAT_MK5_BIOS
	/*
	    Checksum code found at 0x000b98
	    0x000000-0x06ab7f is the Checksummed Range (excluding 0x000020-0x000027 where Checksum is stored)
	        Expected Checksum   0x874caad2
	        Calculated Checksum 0x874caad2  (OK)
	    0x06ab80-0x1fffef is the non-Checksummed range still containing data but NOT covered by Checksum
	    0x06ab80-0x1fffff is the non-Checksummed range if the additional vectors? at the end are included
	*/
	ROM_REGION( 0x400000, "game_prg", ROMREGION_ERASEFF )
	ROM_LOAD32_WORD("0400501v.u7",  0x0000000, 0x0080000, CRC(f025775d) SHA1(71a94f6f17fa7cdcd997b0117b8f4afe21606a69) )
	ROM_LOAD32_WORD("0400501v.u11", 0x0000002, 0x0080000, CRC(f1b51a61) SHA1(8e9fcb071f704122e13333094828a41974646792) )
	ROM_LOAD32_WORD("0400501v.u8",  0x0100000, 0x0080000, CRC(03912f4e) SHA1(48bdcd2160e05261b7d834c53e1d483acaad098f) )
	ROM_LOAD32_WORD("0400501v.u12", 0x0100002, 0x0080000, CRC(f9b65d2b) SHA1(f519fc284aaa08d3619e4d88e92e690320cf5432) )

	ROM_REGION( 0x800000, "maincpu", ROMREGION_ERASE00 ) /* ARM Code */
	ROM_REGION( 0x200000, "vram", ROMREGION_ERASE00 )
	ROM_REGION( 0x20000*4, "sram", ROMREGION_ERASE00 )
ROM_END


ROM_START( sbuk3 )
	ARISTOCRAT_MK5_BIOS
	/*
	    Checksum code found at 0x000ba8
	    0x000000-0x05ead3 is the Checksummed Range (excluding 0x000020-0x000027 where Checksum is stored)
	        Expected Checksum   0x23d4cb22
	        Calculated Checksum 0x23d4cb22  (OK)
	    0x05ead4-0x114e33 is the non-Checksummed range still containing data but NOT covered by Checksum
	    0x05ead4-0x1fffff is the non-Checksummed range if the additional vectors? at the end are included
	*/
	ROM_REGION( 0x400000, "game_prg", ROMREGION_ERASEFF )
	ROM_LOAD32_WORD("0200711v.u7",  0x0000000, 0x0080000, CRC(e056c7db) SHA1(7a555583f750d8275b2ffd25a0efbe370a5ac43c) )
	ROM_LOAD32_WORD("0200711v.u11", 0x0000002, 0x0080000, CRC(a810782c) SHA1(5d59b464c44ec32b2b977f8326c8bf3424a61e07) )
	ROM_LOAD32_WORD("0200711v.u8",  0x0100000, 0x0080000, CRC(2ff83479) SHA1(2f0c6c12e115a5592c29e806a946817a4f1b89a3) )
	ROM_LOAD32_WORD("0200711v.u12", 0x0100002, 0x0080000, CRC(a585172d) SHA1(3c74efb11285ff78ce76a7e8af2f936d3dc31290) )

	ROM_REGION( 0x800000, "maincpu", ROMREGION_ERASE00 ) /* ARM Code */
	ROM_REGION( 0x200000, "vram", ROMREGION_ERASE00 )
	ROM_REGION( 0x20000*4, "sram", ROMREGION_ERASE00 )
ROM_END


ROM_START( swhr2 )
	ARISTOCRAT_MK5_BIOS
	/*
	    Checksum code found at 0x000ae0
	    0x000000-0x041803 is the Checksummed Range (excluding 0x000020-0x000027 where Checksum is stored)
	        Expected Checksum   0x4449ca76
	        Calculated Checksum 0x4449ca76  (OK)
	    0x041804-0x0ecbb3 is the non-Checksummed range (unusual endpoint)
	*/
	ROM_REGION( 0x400000, "game_prg", ROMREGION_ERASEFF )
	ROM_LOAD32_WORD("0200004v.u7",  0x0000000, 0x0080000, CRC(de4d6d77) SHA1(959ffb7d06359870e07cb9d761f0bc0480c45e0c) )
	ROM_LOAD32_WORD("0200004v.u11", 0x0000002, 0x0080000, CRC(bde067d7) SHA1(cbf2cbd0644f1daeb5c3cd08d72f3d7aafe521ec) )

	ROM_REGION( 0x800000, "maincpu", ROMREGION_ERASE00 ) /* ARM Code */
	ROM_REGION( 0x200000, "vram", ROMREGION_ERASE00 )
	ROM_REGION( 0x20000*4, "sram", ROMREGION_ERASE00 )
ROM_END


// MV4061 - 5 Credit Multiplier / 5 Line Multiline.
// Sweethearts II - Export - A - 29/06/98.
// Marked as PHG0742 and 92.252%
// All devices are 27c4002 instead of 27c4096.
ROM_START( swhr2u )
	ARISTOCRAT_MK5_BIOS
	/*
	    Checksum code found at 0x000d08
	    0x000000-0x0b31cb is the Checksummed Range (excluding 0x000020-0x000027 where Checksum is stored)
	        Expected Checksum   0x0720df2c
	        Calculated Checksum 0x3dad9905  (BAD)
	    0x0b31cc-0x155097 is the non-Checksummed range still containing data but NOT covered by Checksum
	    0x0b31cc-0x1fffff is the non-Checksummed range if the additional vectors? at the end are included
	*/
	ROM_REGION( 0x400000, "game_prg", ROMREGION_ERASEFF )
	// the checksum only covers part of the first 2 roms, marked all as BAD_DUMP because it can't be trusted without a full redump.
	ROM_LOAD32_WORD( "phg074202.u7",  0x000000, 0x80000, BAD_DUMP CRC(d6f83014) SHA1(7c6902d67157a04bdbbfc7c7d8ae1e22befd840f) )
	ROM_LOAD32_WORD( "phg074202.u11", 0x000002, 0x80000, BAD_DUMP CRC(3fa6e538) SHA1(958461a54e57c4622151bbcde3de8f4ff3f9ec0a) )
	ROM_LOAD32_WORD( "phg074202.u8",  0x100000, 0x80000, BAD_DUMP CRC(916409f7) SHA1(d5c3cb7afac14a27f4722528a3dac4b4f2d41580) )
	ROM_LOAD32_WORD( "phg074202.u12", 0x100002, 0x80000, BAD_DUMP CRC(92f92875) SHA1(bdb24974c2bf7bfb772c34a02a20e97df9293c0c) )

	ROM_REGION( 0x800000, "maincpu", ROMREGION_ERASE00 ) /* ARM Code */
	ROM_REGION( 0x200000, "vram", ROMREGION_ERASE00 )
	ROM_REGION( 0x20000*4, "sram", ROMREGION_ERASE00 )
ROM_END


ROM_START( swhr2v )
	ARISTOCRAT_MK5_BIOS
	/*
	    Checksum code found at 0x000b68
	    0x000000-0x07a763 is the Checksummed Range (excluding 0x000020-0x000027 where Checksum is stored)
	        Expected Checksum   0x014df7a2
	        Calculated Checksum 0x014df7a2  (OK)
	    0x07a764-0x0e360b is the non-Checksummed range (unusual endpoint)
	*/
	ROM_REGION( 0x400000, "game_prg", ROMREGION_ERASEFF )
	ROM_LOAD32_WORD( "01j01986.u7",  0x000000, 0x80000, CRC(f51b2faa) SHA1(dbcfdbee92af5f89a8a2611bbc687ee0cc907642) )
	ROM_LOAD32_WORD( "01j01986.u11", 0x000002, 0x80000, CRC(bd7ead91) SHA1(9f775428a4aa0b0a8ee17aed9be620edc2020c5e) )

	ROM_REGION( 0x800000, "maincpu", ROMREGION_ERASE00 ) /* ARM Code */
	ROM_REGION( 0x200000, "vram", ROMREGION_ERASE00 )
	ROM_REGION( 0x20000*4, "sram", ROMREGION_ERASE00 )
ROM_END


ROM_START( topbana )
	ARISTOCRAT_MK5_BIOS
	ROM_REGION( 0x400000, "game_prg", ROMREGION_ERASEFF )
	ROM_LOAD32_WORD( "0100550v.u11", 0x000002, 0x080000, CRC(1c64b3b6) SHA1(80bbc6e3f47ab932e9c07e0c6063197a2d8e81f7) )
	ROM_LOAD32_WORD( "0100550v.u7",  0x000000, 0x080000, CRC(9c5e2d66) SHA1(658143706c0e1f3b43b3ec301da1052363fe5244) )

	ROM_REGION( 0x800000, "maincpu", ROMREGION_ERASE00 ) /* ARM Code */
	ROM_REGION( 0x200000, "vram", ROMREGION_ERASE00 )
	ROM_REGION( 0x20000*4, "sram", ROMREGION_ERASE00 )
ROM_END


ROM_START( trstrove )
	ARISTOCRAT_MK5_BIOS
	/*
	    Checksum code found at 0x000b98
	    0x000000-0x0638d7 is the Checksummed Range (excluding 0x000020-0x000027 where Checksum is stored)
	        Expected Checksum   0x7fa3a1a8
	        Calculated Checksum 0x7fa3a1a8  (OK)
	    0x0638d8-0x158933 is the non-Checksummed range still containing data but NOT covered by Checksum
	    0x0638d8-0x1fffff is the non-Checksummed range if the additional vectors? at the end are included
	*/
	ROM_REGION( 0x400000, "game_prg", ROMREGION_ERASEFF )
	ROM_LOAD32_WORD("01j00161.u7",  0x0000000, 0x0080000, CRC(07a8b338) SHA1(7508d7d0e3494d355cb773165b240ba876a60eec) )
	ROM_LOAD32_WORD("01j00161.u11", 0x0000002, 0x0080000, CRC(020a588d) SHA1(4759bef22017fb4c47c87adb6ca7253fdb6bca6b) )
	ROM_LOAD32_WORD("01j00161.u8",  0x0100000, 0x0080000, CRC(89a042e7) SHA1(0f95cfd42ce7130176d42c6bbdf8ff22a6662894) )
	ROM_LOAD32_WORD("01j00161.u12", 0x0100002, 0x0080000, CRC(715f53cb) SHA1(364c35fc2d36180c13127c8004a8729126f68db1) )

	ROM_REGION( 0x800000, "maincpu", ROMREGION_ERASE00 ) /* ARM Code */
	ROM_REGION( 0x200000, "vram", ROMREGION_ERASE00 )
	ROM_REGION( 0x20000*4, "sram", ROMREGION_ERASE00 )
ROM_END


ROM_START( tritreat )
	ARISTOCRAT_MK5_BIOS
	/*
	    Checksum code found at 0x000d18
	    0x000000-0x07089b is the Checksummed Range (excluding 0x000020-0x000027 where Checksum is stored)
	        Expected Checksum   0x56d2b752
	        Calculated Checksum 0x56d2b752  (OK)
	    0x07089c-0x2903cf is the non-Checksummed range still containing data but NOT covered by Checksum
	    0x07089c-0x2fffff is the non-Checksummed range if the additional vectors? at the end are included
	*/

	ROM_REGION( 0x400000, "game_prg", ROMREGION_ERASEFF )
	ROM_LOAD32_WORD("0201692v.u7",  0x0000000, 0x0080000, CRC(7bc25bba) SHA1(d5f7c3a4bc3c652f57ee4cdbc883ec82069365d1) )
	ROM_LOAD32_WORD("0201692v.u11", 0x0000002, 0x0080000, CRC(fbc125b8) SHA1(55dbc3a236804f4a8d26be8e49c29fa5943c5bd6) )
	ROM_LOAD32_WORD("0201692v.u8",  0x0100000, 0x0080000, CRC(ef976f78) SHA1(d2c89e8d3bf6af112a99354133f308a5aabad46e) )
	ROM_LOAD32_WORD("0201692v.u12", 0x0100002, 0x0080000, CRC(5df3854a) SHA1(2b5175835c587caccafb73a1a5c8abf8f8463cf4) )
	ROM_LOAD32_WORD("0201692v.u9",  0x0200000, 0x0080000, CRC(776fbfd2) SHA1(27820dbc6ee1424706aea9c4574da117636fef17) )
	ROM_LOAD32_WORD("0201692v.u13", 0x0200002, 0x0080000, CRC(0a0b0ce1) SHA1(41a4d613cf1828df1832c087f0bc18d31076f056) )

	ROM_REGION( 0x800000, "maincpu", ROMREGION_ERASE00 ) /* ARM Code */
	ROM_REGION( 0x200000, "vram", ROMREGION_ERASE00 )
	ROM_REGION( 0x20000*4, "sram", ROMREGION_ERASE00 )
ROM_END


ROM_START( trojhors )
	ARISTOCRAT_MK5_BIOS
	/*
	    Checksum code found at 0x000bb8
	    0x000000-0x06e9f7 is the Checksummed Range (excluding 0x000020-0x000027 where Checksum is stored)
	        Expected Checksum   0x071faa81
	        Calculated Checksum 0x071faa81  (OK)
	    0x06e9f8-0x2df4f7 is the non-Checksummed range still containing data but NOT covered by Checksum
	    0x06e9f8-0x2fffff is the non-Checksummed range if the additional vectors? at the end are included
	*/
	ROM_REGION( 0x400000, "game_prg", ROMREGION_ERASEFF )
	ROM_LOAD32_WORD("01j00851.u7",  0x0000000, 0x0080000, CRC(7be0caf5) SHA1(b83fba7eb4624b3dc56f763b48b7c45fe31f3396) )
	ROM_LOAD32_WORD("01j00851.u11", 0x0000002, 0x0080000, CRC(8c04ed89) SHA1(6727da3a457841e893e27bc8f10d4bb58a61f338) )
	ROM_LOAD32_WORD("01j00851.u8",  0x0100000, 0x0080000, CRC(246d3693) SHA1(8c8b893c21e9a486fd36677d7157787bf5d6237b) )
	ROM_LOAD32_WORD("01j00851.u12", 0x0100002, 0x0080000, CRC(1eb021a4) SHA1(3195eb5923da018b6c2dac10b70c47aef54dca35) )
	ROM_LOAD32_WORD("01j00851.u9",  0x0200000, 0x0080000, CRC(15dee624) SHA1(d678ef7c25419342a1512fab84394e99309009ec) )
	ROM_LOAD32_WORD("01j00851.u13", 0x0200002, 0x0080000, CRC(b6d1ceb6) SHA1(b41200620aaa905697ac73b4c86496a53f070ed3) )

	ROM_REGION( 0x800000, "maincpu", ROMREGION_ERASE00 ) /* ARM Code */
	ROM_REGION( 0x200000, "vram", ROMREGION_ERASE00 )
	ROM_REGION( 0x20000*4, "sram", ROMREGION_ERASE00 )
ROM_END


// 577/3 - 10 Credit Multiplier / 9 Line Multiline.
// Tropical Delight -  Export  D - 24/09/97.
// Marked as PHG062502 and 92.25%.
// All devices are 27c4002 instead of 27c4096.
ROM_START( trpdlght )
	ARISTOCRAT_MK5_BIOS
	/*
	    Checksum code found at 0x000d08
	    0x000000-0x0b2d1f is the Checksummed Range (excluding 0x000020-0x000027 where Checksum is stored)
	        Expected Checksum   0x910fae87
	        Calculated Checksum 0x2485ae87  (BAD)
	    0x0b2d20-0x15384f is the non-Checksummed range still containing data but NOT covered by Checksum
	    0x0b2d20-0x1fffff is the non-Checksummed range if the additional vectors? at the end are included
	*/
	ROM_REGION( 0x400000, "game_prg", ROMREGION_ERASEFF )
	// the checksum only covers part of the first 2 roms, marked all as BAD_DUMP because it can't be trusted without a full redump.
	ROM_LOAD32_WORD( "phg062502.u7",  0x000000, 0x80000, BAD_DUMP CRC(3d06765f) SHA1(737d714e4ec48eb6283489f745dd305e7d70dad2) )  // 92.25%
	ROM_LOAD32_WORD( "phg062502.u11", 0x000002, 0x80000, BAD_DUMP CRC(3963a3de) SHA1(fc2b06af3d1eba87407425dc4296a8b602952775) )  // 92.25%
	ROM_LOAD32_WORD( "phg062502.u8",  0x100000, 0x80000, BAD_DUMP CRC(d4858407) SHA1(acf6776f19448648a26aaf53fcb4bc227c546033) )  // base
	ROM_LOAD32_WORD( "phg062502.u12", 0x100002, 0x80000, BAD_DUMP CRC(852e433e) SHA1(17ec568edbabe3ee8649b26f4c5d0f501494f823) )  // base

	ROM_REGION( 0x800000, "maincpu", ROMREGION_ERASE00 ) /* ARM Code */
	ROM_REGION( 0x200000, "vram", ROMREGION_ERASE00 )
	ROM_REGION( 0x20000*4, "sram", ROMREGION_ERASE00 )
ROM_END


ROM_START( unicornd )
	ARISTOCRAT_MK5_BIOS
	/*
	    Checksum code found at 0x000bf8
	    0x000000-0x05f36f is the Checksummed Range (excluding 0x000020-0x000027 where Checksum is stored)
	        Expected Checksum   0x2f8bff86
	        Calculated Checksum 0x2f8bff86  (OK)
	    0x05f370-0x1d0a3f is the non-Checksummed range still containing data but NOT covered by Checksum
	    0x05f370-0x1fffff is the non-Checksummed range if the additional vectors? at the end are included
	*/
	ROM_REGION( 0x400000, "game_prg", ROMREGION_ERASEFF )
	ROM_LOAD32_WORD("0100791v.u7",  0x0000000, 0x0080000, CRC(d785d1b3) SHA1(4aa7c61036dd5fe1cdbc6c39a89881f88f3dd148) )
	ROM_LOAD32_WORD("0100791v.u11", 0x0000002, 0x0080000, CRC(b45885f1) SHA1(e32d4afce4e3e62a324173252f559909ea97fe3a) )
	ROM_LOAD32_WORD("0100791v.u8",  0x0100000, 0x0080000, CRC(6ba8f7eb) SHA1(bd5b15e22e713095f580b4c371d39af4af9e3289) )
	ROM_LOAD32_WORD("0100791v.u12", 0x0100002, 0x0080000, CRC(14afdeda) SHA1(1eb2a297e903dc1a0683425b37669e0af4ae4218) )

	ROM_REGION( 0x800000, "maincpu", ROMREGION_ERASE00 ) /* ARM Code */
	ROM_REGION( 0x200000, "vram", ROMREGION_ERASE00 )
	ROM_REGION( 0x20000*4, "sram", ROMREGION_ERASE00 )
ROM_END

ROM_START( unicorndnz )
	ARISTOCRAT_MK5_BIOS
	// checksum code not found (uses different startup sequence)
	ROM_REGION( 0x400000, "game_prg", ROMREGION_ERASEFF )
	ROM_LOAD32_WORD("0101228v.u7",  0x0000000, 0x0080000, CRC(54d55ecb) SHA1(0afb2d6489f01ae55563030e228e1d5443738af1) )
	ROM_LOAD32_WORD("0101228v.u11", 0x0000002, 0x0080000, CRC(2be7933c) SHA1(7691d755714bf0801f9ca8510f82a80a4c231178) )
	ROM_LOAD32_WORD("0101228v.u8",  0x0100000, 0x0080000, CRC(9c4a6e7f) SHA1(6ac470ec777c68521ef74c66263c8229f8d21176) )
	ROM_LOAD32_WORD("0101228v.u12", 0x0100002, 0x0080000, CRC(00d4cd6e) SHA1(eb941164cf421f22bcc9864f198348c4f30d904c) )

	ROM_REGION( 0x800000, "maincpu", ROMREGION_ERASE00 ) /* ARM Code */
	ROM_REGION( 0x200000, "vram", ROMREGION_ERASE00 )
	ROM_REGION( 0x20000*4, "sram", ROMREGION_ERASE00 )
ROM_END

ROM_START( wamazon )
	ARISTOCRAT_MK5_BIOS
	/*
	    Checksum code found at 0x000b68
	    0x000000-0x052b8b is the Checksummed Range (excluding 0x000020-0x000027 where Checksum is stored)
	        Expected Checksum   0xc07f695c
	        Calculated Checksum 0xc07f695c  (OK)
	    0x052b8c-0x1fffef is the non-Checksummed range still containing data but NOT covered by Checksum  (unusual)
	    0x052b8c-0x1fffff is the non-Checksummed range if the additional vectors? at the end are included
	*/
	ROM_REGION( 0x400000, "game_prg", ROMREGION_ERASEFF )
	ROM_LOAD32_WORD("0200285v.u7",  0x0000000, 0x0080000, CRC(bfa21358) SHA1(6b76656401b3dbbace8d4335951468b9885fc7f0) )
	ROM_LOAD32_WORD("0200285v.u11", 0x0000002, 0x0080000, CRC(54b2a375) SHA1(635fde5c678b908fa58c0e04ba9b7a84fac1f7fe) )
	ROM_LOAD32_WORD("0200285v.u8",  0x0100000, 0x0080000, CRC(4e39f128) SHA1(91d3c6a9e5c30275c3f8967dde55214df097f2ba) )
	ROM_LOAD32_WORD("0200285v.u12", 0x0100002, 0x0080000, BAD_DUMP CRC(2cd12986) SHA1(b6b0bd6dd8c964498edc3763cb5c450795042a8d) ) // actually a bad dump of u7 from oscara5!

	ROM_REGION( 0x800000, "maincpu", ROMREGION_ERASE00 ) /* ARM Code */
	ROM_REGION( 0x200000, "vram", ROMREGION_ERASE00 )
	ROM_REGION( 0x20000*4, "sram", ROMREGION_ERASE00 )
ROM_END


ROM_START( wamazona )
	ARISTOCRAT_MK5_BIOS
	/*
	    Checksum code found at 0x000b68
	    0x000000-0x05c043 is the Checksummed Range (excluding 0x000020-0x000027 where Checksum is stored)
	        Expected Checksum   0x2c7f1cbb
	        Calculated Checksum 0x2c7f1cbb  (OK)
	    0x05c044-0x0f60cb is the non-Checksummed range (unusual endpoint)
	*/
	ROM_REGION( 0x400000, "game_prg", ROMREGION_ERASEFF )
	ROM_LOAD32_WORD("0200507v.u7",  0x0000000, 0x0080000, CRC(44576def) SHA1(3396460444ceb394c9c88e5fc37ccedcfc4b179c) )
	ROM_LOAD32_WORD("0200507v.u11", 0x0000002, 0x0080000, CRC(2e24756a) SHA1(247db8316e7815be7524aefc43a5756fad84779a) )

	ROM_REGION( 0x800000, "maincpu", ROMREGION_ERASE00 ) /* ARM Code */
	ROM_REGION( 0x200000, "vram", ROMREGION_ERASE00 )
	ROM_REGION( 0x20000*4, "sram", ROMREGION_ERASE00 )
ROM_END

ROM_START( wamazonv )
	ARISTOCRAT_MK5_BIOS
	/*
	    Checksum code found at 0x000b68
	    0x000000-0x07b2f3 is the Checksummed Range (excluding 0x000020-0x000027 where Checksum is stored)
	        Expected Checksum   0x7b4d5882
	        Calculated Checksum 0x7b4d5882  (OK)
	    0x07b2f4-0x11537b is the non-Checksummed range still containing data but NOT covered by Checksum
	    0x07b2f4-0x1fffff is the non-Checksummed range if the additional vectors? at the end are included
	*/

	ROM_REGION( 0x400000, "game_prg", ROMREGION_ERASEFF )
	ROM_LOAD32_WORD("01j01996.u7",  0x0000000, 0x0080000, CRC(c14d5f8a) SHA1(66059549f94048fe55ec52a098548e04c2ccece0) )
	ROM_LOAD32_WORD("01j01996.u11", 0x0000002, 0x0080000, CRC(6dde9ae6) SHA1(ae18d3fc2269549e60893a3cb828c2993f7f0bfa) )
	ROM_LOAD32_WORD("01j01996.u8",  0x0100000, 0x0080000, CRC(00aebc93) SHA1(6829f4d0fc13cb731138c7c54fac90d75f56588b) )
	ROM_LOAD32_WORD("01j01996.u12", 0x0100002, 0x0080000, CRC(945e0a05) SHA1(db7580b39c537a7b50898ee99cfceb5eb71be19a) )

	ROM_REGION( 0x800000, "maincpu", ROMREGION_ERASE00 ) /* ARM Code */
	ROM_REGION( 0x200000, "vram", ROMREGION_ERASE00 )
	ROM_REGION( 0x20000*4, "sram", ROMREGION_ERASE00 )
ROM_END


ROM_START( wildbill )
	ARISTOCRAT_MK5_BIOS
	/*
	    Checksum code found at 0x000ad8
	    0x000000-0x054e6b is the Checksummed Range (excluding 0x000020-0x000027 where Checksum is stored)
	        Expected Checksum   0xd6b20386
	        Calculated Checksum 0xd6b20386  (OK)
	    0x054e6c-0x0ec99f is the non-Checksummed range (unusual endpoint)
	*/
	ROM_REGION( 0x400000, "game_prg", ROMREGION_ERASEFF )
	ROM_LOAD32_WORD("0100297v.u7",  0x0000000, 0x0080000, CRC(e3117ab7) SHA1(c13912f524f1c1d373adb6382ceddd1bc18f7f02) )
	ROM_LOAD32_WORD("0100297v.u11", 0x0000002, 0x0080000, CRC(57b3c340) SHA1(4f95ed7fed697cf2bfbde8215f6e35768cf20334) )

	ROM_REGION( 0x800000, "maincpu", ROMREGION_ERASE00 ) /* ARM Code */
	ROM_REGION( 0x200000, "vram", ROMREGION_ERASE00 )
	ROM_REGION( 0x20000*4, "sram", ROMREGION_ERASE00 )
ROM_END


ROM_START( wcougar )
	ARISTOCRAT_MK5_BIOS
	/*
	    Checksum code found at 0x000adc
	    0x000000-0x043573 is the Checksummed Range (excluding 0x000020-0x000027 where Checksum is stored)
	        Expected Checksum   0x0a061a1a
	        Calculated Checksum 0x0a061a1a  (OK)
	    0x043574-0x1061fb is the non-Checksummed range still containing data but NOT covered by Checksum
	    0x043574-0x1fffff is the non-Checksummed range if the additional vectors? at the end are included
	*/
	ROM_REGION( 0x400000, "game_prg", ROMREGION_ERASEFF )
	ROM_LOAD32_WORD("0100167v.u7",  0x0000000, 0x0080000, CRC(47154679) SHA1(21749fbaa60f9bf1db43bdd272e6628ae73bf759) )
	ROM_LOAD32_WORD("0100167v.u11", 0x0000002, 0x0080000, CRC(6a5f2c41) SHA1(1365e083d44a373c2d4f17e8e61ec716ffb6d2d5) )
	ROM_LOAD32_WORD("0100167v.u8",  0x0100000, 0x0080000, CRC(c262d098) SHA1(87940bd0aef6cb0f5ff21ccda4b209eef8e97eb1) )
	ROM_LOAD32_WORD("0100167v.u12", 0x0100002, 0x0080000, CRC(85bb41a7) SHA1(335f29f10f216e202b93b46a376958c3f5271461) )

	ROM_REGION( 0x800000, "maincpu", ROMREGION_ERASE00 ) /* ARM Code */
	ROM_REGION( 0x200000, "vram", ROMREGION_ERASE00 )
	ROM_REGION( 0x20000*4, "sram", ROMREGION_ERASE00 )
ROM_END


// 569/8 - 10 Credit Multiplier / 9 Line Multiline.
// Wild Cougar - Export D - 19/05/97.
// All devices are 27c4002 instead of 27c4096.
ROM_START( wcougaru )
	ARISTOCRAT_MK5_BIOS_HAVE_EEPROMS
	/*
	    Checksum code found at 0x000d08
	    0x000000-0x0b0d5b is the Checksummed Range (excluding 0x000020-0x000027 where Checksum is stored)
	        Expected Checksum   0xdfe9eb92
	        Calculated Checksum 0xdfe9eb92  (OK)
	    0x0b0d5c-0x153803 is the non-Checksummed range still containing data but NOT covered by Checksum
	    0x0b0d5c-0x1fffff is the non-Checksummed range if the additional vectors? at the end are included
	*/
	ROM_REGION( 0x400000, "game_prg", ROMREGION_ERASEFF )
	ROM_LOAD32_WORD( "nhg029604.u7",  0x000000, 0x80000, CRC(7ada053f) SHA1(5102b0b9db505454624750a3fd6db455682538f3) )
	ROM_LOAD32_WORD( "nhg029604.u11", 0x000002, 0x80000, CRC(69a78695) SHA1(1ed89cf38dc85f752449a858cd9558bed235af58) )
	ROM_LOAD32_WORD( "nhg029604.u8",  0x100000, 0x80000, CRC(496b0295) SHA1(237183a192ad9b4bc133014cc83149d4a7062785) )
	ROM_LOAD32_WORD( "nhg029604.u12", 0x100002, 0x80000, CRC(fe2bafdc) SHA1(e8b454db44a532d75b3aff323855340695688f0f) )

	ROM_REGION( 0x800000, "maincpu", ROMREGION_ERASE00 ) /* ARM Code */
	ROM_REGION( 0x200000, "vram", ROMREGION_ERASE00 )
	ROM_REGION( 0x20000*4, "sram", ROMREGION_ERASE00 )

	ROM_REGION16_BE( 0x100, "eeprom0", 0 )
	ROM_LOAD16_WORD_SWAP( "eeprom0",      0x000000, 0x000100, CRC(fea8a821) SHA1(c744cac6af7621524fc3a2b0a9a135a32b33c81b) )

	ROM_REGION16_BE( 0x100, "eeprom1", 0 )
	ROM_LOAD16_WORD_SWAP( "eeprom1",      0x000000, 0x000100, CRC(8421e7c2) SHA1(fc1b07d5b7aadafc4a0f2e4dfa698e7c72340717) )

	ROM_REGION( 0x80000, "nvram", 0 )
	ROM_LOAD( "nvram",        0x000000, 0x080000, CRC(dfe52286) SHA1(db31fb64e2fff8aa5ba0cc6d3d73860e8019406c) )

	ROM_REGION( 0x20, "rtc", 0 )
	ROM_LOAD( "rtc",          0x000000, 0x00001f, CRC(6909acb0) SHA1(6a4589599cd1c477e916474e7b029e9a4e92019b) )
ROM_END

ROM_START( wizways )
	ARISTOCRAT_MK5_BIOS

	ROM_REGION( 0x400000, "game_prg", ROMREGION_ERASEFF )
	ROM_LOAD32_WORD("0200396v.u7",  0x0000000, 0x0080000, CRC(85fca945) SHA1(ca48a907b4f6c1b665ae053e2992681f02166cb1) )
	ROM_LOAD32_WORD("0200396v.u11", 0x0000002, 0x0080000, CRC(677c855f) SHA1(a4ec8e6151271af292379ead28214ef9163bfdc3) )
	ROM_LOAD32_WORD("0200396v.u8",  0x0100000, 0x0080000, CRC(4b1192ae) SHA1(2537249ccfc8c507762ac2c46d05ef13fa3d0bf9) )
	ROM_LOAD32_WORD("0200396v.u12", 0x0100002, 0x0080000, CRC(934d7286) SHA1(205f72b62d83667e9068141346bda3bcb9742a83) )

	ROM_REGION( 0x800000, "maincpu", ROMREGION_ERASE00 ) /* ARM Code */
	ROM_REGION( 0x200000, "vram", ROMREGION_ERASE00 )
	ROM_REGION( 0x20000*4, "sram", ROMREGION_ERASE00 )
ROM_END

ROM_START( wnpost )
	ARISTOCRAT_MK5_BIOS

	ROM_REGION( 0x400000, "game_prg", ROMREGION_ERASEFF )
	ROM_LOAD32_WORD("rhg041804.u7",  0x0000000, 0x0080000, CRC(73274802) SHA1(9838a63d5f4e1bf31675ac15c34a17e709f2f647) )
	ROM_LOAD32_WORD("rhg041804.u11", 0x0000002, 0x0080000, CRC(4f076a94) SHA1(2962429c930ffc17e2f37a006215ee6f1c649953) )
	ROM_LOAD32_WORD("rhg041804.u8",  0x0100000, 0x0080000, CRC(b1830ffa) SHA1(c23a97bfdfe9e408f0ec8053646d6c8c8e06a263) )
	ROM_LOAD32_WORD("rhg041804.u12", 0x0100002, 0x0080000, CRC(ff70b305) SHA1(3c832ed20b1d00318fd3d2428bb469735f68965b) )

	ROM_REGION( 0x800000, "maincpu", ROMREGION_ERASE00 ) /* ARM Code */
	ROM_REGION( 0x200000, "vram", ROMREGION_ERASE00 )
	ROM_REGION( 0x20000*4, "sram", ROMREGION_ERASE00 )
ROM_END

ROM_START( wthing )
	ARISTOCRAT_MK5_BIOS
	/*
	    Checksum code found at 0x000b74
	    0x000000-0x0673cb is the Checksummed Range (excluding 0x000020-0x000027 where Checksum is stored)
	        Expected Checksum   0x89dd307a
	        Calculated Checksum 0x89dd307a  (OK)
	    0x0673cc-0x1b367b is the non-Checksummed range still containing data but NOT covered by Checksum
	    0x0673cc-0x1fffff is the non-Checksummed range if the additional vectors? at the end are included
	*/

	ROM_REGION( 0x400000, "game_prg", ROMREGION_ERASEFF )
	ROM_LOAD32_WORD("0101158v.u7",  0x0000000, 0x0080000, CRC(eb402ffb) SHA1(49ef6ca2503a6e785f62cb29e505e5c2ba019e37) )
	ROM_LOAD32_WORD("0101158v.u11", 0x0000002, 0x0080000, CRC(61d22f2e) SHA1(b836e5afbd5bb14ae68e100a6042f1953ed57a21) )
	ROM_LOAD32_WORD("0101158v.u8",  0x0100000, 0x0080000, CRC(f21153b8) SHA1(24830b3939a8568b0d5b59d4fdbd2d9e7b46a6d7) )
	ROM_LOAD32_WORD("0101158v.u12", 0x0100002, 0x0080000, CRC(450a4f4f) SHA1(e59fb3260755a125c47ff6c1a042a48b0eace72d) )

	ROM_REGION( 0x800000, "maincpu", ROMREGION_ERASE00 ) /* ARM Code */
	ROM_REGION( 0x200000, "vram", ROMREGION_ERASE00 )
	ROM_REGION( 0x20000*4, "sram", ROMREGION_ERASE00 )
ROM_END


ROM_START( wtiger )
	ARISTOCRAT_MK5_BIOS
	/*
	    Checksum code found at 0x000d30
	    0x000000-0x060227 is the Checksummed Range (excluding 0x000020-0x000027 where Checksum is stored)
	        Expected Checksum   0x61da8e77
	        Calculated Checksum 0x61da8e77  (OK)
	    0x060228-0x0d61cf is the non-Checksummed range (unusual endpoint)
	*/
	ROM_REGION( 0x400000, "game_prg", ROMREGION_ERASEFF )
	ROM_LOAD32_WORD( "0200954v.u7",  0x000000, 0x80000, CRC(752e54c5) SHA1(9317544a7cf2d9bf29347d31fe72331fc3d018ef) )
	ROM_LOAD32_WORD( "0200954v.u11", 0x000002, 0x80000, CRC(38e888b1) SHA1(acc857eb2be19140bbb58d70583e08f24807b9f2) )

	ROM_REGION( 0x800000, "maincpu", ROMREGION_ERASE00 ) /* ARM Code */
	ROM_REGION( 0x200000, "vram", ROMREGION_ERASE00 )
	ROM_REGION( 0x20000*4, "sram", ROMREGION_ERASE00 )
ROM_END



/*************************
*      Game Drivers      *
*************************/

#define MACHINE_FLAGS MACHINE_NOT_WORKING|MACHINE_IMPERFECT_SOUND|MACHINE_IMPERFECT_GRAPHICS

//    YEAR  NAME       PARENT    MACHINE       INPUT     STATE           INIT      ROT     COMPANY       FULLNAME                                         FLAGS
GAME( 1995, aristmk5,  0,        aristmk5,     aristmk5, aristmk5_state, aristmk5, ROT0, "Aristocrat", "MKV Set/Clear Chips (USA)",                    MACHINE_FLAGS|MACHINE_IS_BIOS_ROOT )

// Dates listed below are for the combination (reel layout), not release dates
GAMEL( 1998, adonis,    aristmk5, aristmk5,     aristmk5, aristmk5_state, aristmk5, ROT0, "Aristocrat", "Adonis (0200751V, NSW/ACT)",                   MACHINE_FLAGS, layout_aristmk5 )  // 602/9,    A - 25/05/98, Rev 10
GAMEL( 1998, adonisa,   adonis,   aristmk5,     aristmk5, aristmk5_state, aristmk5, ROT0, "Aristocrat", "Adonis (0100751V, NSW/ACT)",                   MACHINE_FLAGS, layout_aristmk5 )  // 602/9,    A - 25/05/98, Rev 9
GAMEL( 2001, adonisu,   adonis,   aristmk5_usa, aristmk5_usa, aristmk5_state, aristmk5, ROT0, "Aristocrat", "Adonis (BHG1508, US)",                     MACHINE_FLAGS, layout_aristmk5_us )  // MV4124/1, B - 31/07/01 - BAD DUMP
GAMEL( 1999, adonisce,  aristmk5, aristmk5,     aristmk5, aristmk5_state, aristmk5, ROT0, "Aristocrat", "Adonis - Cash Express (0201005V, NSW/ACT)",    MACHINE_FLAGS, layout_aristmk5 )  // 602/9, C - 06/07/99
GAMEL( 1996, baddog,    aristmk5, aristmk5,     aristmk5, aristmk5_state, aristmk5, ROT0, "Aristocrat", "Bad Dog Poker (0200428V, NSW/ACT)",            MACHINE_FLAGS, layout_aristmk5 )  // 386/56, A - 17/12/96
GAMEL( 1996, blackpnt,  aristmk5, aristmk5,     aristmk5, aristmk5_state, aristmk5, ROT0, "Aristocrat", "Black Panther (0200818V, Victoria)",           MACHINE_FLAGS, layout_aristmk5 )  // 594/1, A - 30/07/96 - doesn't boot, 'needs VLC comms instead of QCOM' (or bad?)
GAMEL( 1998, bootsctn,  aristmk5, aristmk5,     aristmk5, aristmk5_state, aristmk5, ROT0, "Aristocrat", "Boot Scootin' (0100812V, NSW/ACT)",            MACHINE_FLAGS, layout_aristmk5 )  // 616/1, B - 11/12/98
GAMEL( 1999, bootsctnu, bootsctn, aristmk5_usa, aristmk5_usa, aristmk5_state, aristmk5, ROT0, "Aristocrat", "Boot Scootin' (GHG1012-02, US)",           MACHINE_FLAGS, layout_aristmk5_us )  // MV4098,   A - 25/08/99 - BAD DUMP
GAMEL( 1996, bumblbug,  aristmk5, aristmk5,     aristmk5, aristmk5_state, aristmk5, ROT0, "Aristocrat", "Bumble Bugs (0200510V, NSW/ACT)",              MACHINE_FLAGS, layout_aristmk5 )  // 593, D - 5/07/96
GAMEL( 1996, bumblbugql,bumblbug, aristmk5,     aristmk5, aristmk5_state, aristmk5, ROT0, "Aristocrat", "Bumble Bugs (0200456V, Queensland)",           MACHINE_FLAGS, layout_aristmk5 )  // 593,      D - 5/07/96
GAMEL( 1997, bumblbugu, bumblbug, aristmk5_usa, aristmk5_usa, aristmk5_state, aristmk5, ROT0, "Aristocrat", "Bumble Bugs (CHG0479-03, US)",             MACHINE_FLAGS, layout_aristmk5_us )  // 593,      D - 05/07/97 - BAD DUMP
GAMEL( 1995, buttdeli,  aristmk5, aristmk5,     aristmk5, aristmk5_state, aristmk5, ROT0, "Aristocrat", "Butterfly Delight (0200143V, NSW/ACT)",        MACHINE_FLAGS, layout_aristmk5 )  // 571/4, A - 19/12/95
GAMEL( 1999, cashcat,   aristmk5, aristmk5,     aristmk5, aristmk5_state, aristmk5, ROT0, "Aristocrat", "Cash Cat (0300863V, New Zealand)",             MACHINE_FLAGS, layout_aristmk5 )  // MV4089, A - 4/1/99
GAMEL( 1997, cashcham,  aristmk5, aristmk5,     aristmk5, aristmk5_state, aristmk5, ROT0, "Aristocrat", "Cash Chameleon (0100438V, NSW/ACT)",           MACHINE_FLAGS, layout_aristmk5 )  // 603/1, C  - 15/4/97
GAMEL( 1996, cashchamu, cashcham, aristmk5_usa, aristmk5_usa, aristmk5_state, aristmk5, ROT0, "Aristocrat", "Cash Chameleon (DHG4078-99, US)",          MACHINE_FLAGS, layout_aristmk5_us )  // 603(a),   B - 06/12/96 - BAD DUMP
GAMEL( 1998, cashchama, cashcham, aristmk5,     aristmk5, aristmk5_state, aristmk5, ROT0, "Aristocrat", "Cash Chameleon (0200437V, NSW/ACT)",           MACHINE_FLAGS, layout_aristmk5 )  // 603(a), D - 18/02/98
GAMEL( 1998, cashchamnz,cashcham, aristmk5,     aristmk5, aristmk5_state, aristmk5, ROT0, "Aristocrat", "Cash Chameleon (0300781V, New Zealand)",       MACHINE_FLAGS, layout_aristmk5 )  // MV4067, A - 31/08/98
GAMEL( 1997, cashcra5,  aristmk5, aristmk5,     aristmk5, aristmk5_state, aristmk5, ROT0, "Aristocrat", "Cash Crop (0300467V, NSW/ACT)",                MACHINE_FLAGS, layout_aristmk5 )  // 607, C - 14/07/97
GAMEL( 1998, chariotc,  aristmk5, aristmk5,     aristmk5, aristmk5_state, aristmk5, ROT0, "Aristocrat", "The Chariot Challenge (04J00714, Venezuela)",   MACHINE_FLAGS, layout_aristmk5 )  // 630,      A - 10/08/98, Rev 12
GAMEL( 1998, chariotca, chariotc, aristmk5,     aristmk5, aristmk5_state, aristmk5, ROT0, "Aristocrat", "The Chariot Challenge (0100787V, NSW/ACT)",    MACHINE_FLAGS, layout_aristmk5 )  // 630/1, A - 10/08/98
GAMEL( 2001, checkma5,  aristmk5, aristmk5,     aristmk5, aristmk5_state, aristmk5, ROT0, "Aristocrat", "Checkmate (01J00681, NSW/ACT)",                MACHINE_FLAGS, layout_aristmk5 )  // JB011, B - 06/07/01
GAMEL( 1996, chickna5,  aristmk5, aristmk5,     aristmk5, aristmk5_state, aristmk5, ROT0, "Aristocrat", "Chicken (0100351V, NSW/ACT)",                  MACHINE_FLAGS, layout_aristmk5 )  // 596, A - 27/08/96
<<<<<<< HEAD
GAMEL( 1998, chickna5u, chickna5, aristmk5_usa, aristmk5_usa, aristmk5_state, aristmk5, ROT0, "Aristocrat", "Chicken (RHG0730-03, US)",                 MACHINE_FLAGS, layout_aristmk5_us )  // 596,      C - 23/02/98
=======
GAMEL( 1998, chickna5u, chickna5, aristmk5_usa, aristmk5_usa, aristmk5_state, aristmk5, ROT0, "Aristocrat", "Chicken (RHG0730-03, US)",                 MACHINE_FLAGS, layout_aristmk5_us )  // 596,      C - 23/02/98 - BAD DUMP
>>>>>>> 22c42abf
GAMEL( 1998, chickna5qld,chickna5,aristmk5,     aristmk5, aristmk5_state, aristmk5, ROT0, "Aristocrat", "Chicken (0200530V, Queensland)",               MACHINE_FLAGS, layout_aristmk5 )  // 596, C - 23/02/98
GAMEL( 1998, coralrc2,  aristmk5, aristmk5,     aristmk5, aristmk5_state, aristmk5, ROT0, "Aristocrat", "Coral Riches II (0100919V, NSW/ACT)",          MACHINE_FLAGS, layout_aristmk5 )  // 577/7, A - 29/12/98
GAMEL( 1998, cuckoo,    aristmk5, aristmk5,     aristmk5, aristmk5_state, aristmk5, ROT0, "Aristocrat", "Cuckoo (0200753V, NSW/ACT)",                   MACHINE_FLAGS, layout_aristmk5 )  // 615/1, D - 03/07/98
GAMEL( 2000, cuckoou,   cuckoo,   aristmk5_usa, aristmk5_usa, aristmk5_state, aristmk5, ROT0, "Aristocrat", "Cuckoo (CHG1195, US)",                     MACHINE_FLAGS, layout_aristmk5_us )  // MV4104,   C - 02/02/00
GAMEL( 1995, dstbloom,  aristmk5, aristmk5,     aristmk5, aristmk5_state, aristmk5, ROT0, "Aristocrat", "Desert Bloom (0200111V, NSW/ACT)",             MACHINE_FLAGS, layout_aristmk5 )  // 577/2, A - 12/10/95
GAMEL( 1999, diamdove,  aristmk5, aristmk5,     aristmk5, aristmk5_state, aristmk5, ROT0, "Aristocrat", "Diamond Dove (0101018V, NSW/ACT)",             MACHINE_FLAGS, layout_aristmk5 )  // 640, B - 19/05/99
GAMEL( 1996, dmdfever,  aristmk5, aristmk5,     aristmk5, aristmk5_state, aristmk5, ROT0, "Aristocrat", "Diamond Fever (0200302V, NSW/ACT)",            MACHINE_FLAGS, layout_aristmk5 )  // 483/7, E - 05/09/96
GAMEL( 1997, dimtouch,  aristmk5, aristmk5_touch,     aristmk5, aristmk5_state, aristmk5, ROT0, "Aristocrat", "Diamond Touch (0400433V, NSW/ACT)",      MACHINE_FLAGS, layout_aristmk5 )  // 604,      E - 30/06/97
GAMEL( 1996, dolphntr,  aristmk5, aristmk5,     aristmk5, aristmk5_state, aristmk5, ROT0, "Aristocrat", "Dolphin Treasure (0200424V, NSW/ACT)",         MACHINE_FLAGS, layout_aristmk5 )  // 602/1,    B - 06/12/96, Rev 3
GAMEL( 1996, dolphntra, dolphntr, aristmk5,     aristmk5, aristmk5_state, aristmk5, ROT0, "Aristocrat", "Dolphin Treasure (0100424V, NSW/ACT)",         MACHINE_FLAGS, layout_aristmk5 )  // 602/1,    B - 06/12/96, Rev 1.24.4.0
GAMEL( 1996, dolphntrb, dolphntr, aristmk5,     aristmk5, aristmk5_state, aristmk5, ROT0, "Aristocrat", "Dolphin Treasure (0100388V, NSW/ACT)",         MACHINE_FLAGS, layout_aristmk5 )  // 602, B - 10/12/96
GAMEL( 1996, dolphntru, dolphntr, aristmk5_usa, aristmk5_usa, aristmk5_state, aristmk5, ROT0, "Aristocrat", "Dolphin Treasure (FHG4077-02, US)",        MACHINE_FLAGS, layout_aristmk5_us )  // 602/1,    B - 06/12/96
<<<<<<< HEAD
GAMEL( 1999, dolphntrce,dolphntr, aristmk5_usa, aristmk5_usa, aristmk5_state, aristmk5, ROT0, "Aristocrat", "Dolphin Treasure - Cash Express (AHG1606, US)",MACHINE_FLAGS, layout_aristmk5_us ) // (MV4090, D - 22/12/99)
GAMEL( 1997, drgneye,   aristmk5, aristmk5,     aristmk5, aristmk5_state, aristmk5, ROT0, "Aristocrat", "Dragon's Eye (0100521V, NSW/ACT)",             MACHINE_FLAGS, layout_aristmk5 ) // (610, A - 09/05/97)
=======
>>>>>>> 22c42abf
GAMEL( 2000, dynajack,  aristmk5, aristmk5,     aristmk5, aristmk5_state, aristmk5, ROT0, "Aristocrat", "Dynamite Jack (01J00081, NSW/ACT)",            MACHINE_FLAGS, layout_aristmk5 )  // JB004, A - 12/07/2000
GAMEL( 1998, eldorda5,  aristmk5, aristmk5,     aristmk5, aristmk5_state, aristmk5, ROT0, "Aristocrat", "El Dorado (0100652V, NSW/ACT)",                MACHINE_FLAGS, layout_aristmk5 )  // 623, B - 24/03/98
GAMEL( 1995, eforsta5,  aristmk5, aristmk5,     aristmk5, aristmk5_state, aristmk5, ROT0, "Aristocrat", "Enchanted Forest (0400122V, NSW/ACT)",         MACHINE_FLAGS, layout_aristmk5 )  // 570/3,    E - 23/06/95
GAMEL( 1997, eforsta5u, eforsta5, aristmk5_usa, aristmk5_usa, aristmk5_state, aristmk5, ROT0, "Aristocrat", "Enchanted Forest (JHG0415-03, US)",        MACHINE_FLAGS, layout_aristmk5_us )  // MV4033,   B - 10/02/97
GAMEL( 2000, fortellr,  aristmk5, aristmk5,     aristmk5, aristmk5_state, aristmk5, ROT0, "Aristocrat", "Fortune Teller (01J00131, NSW/ACT)",           MACHINE_FLAGS, layout_aristmk5 )  // JB006, D - 24/11/2000
GAMEL( 1998, gambler,   aristmk5, aristmk5_usa, aristmk5_usa, aristmk5_state, aristmk5, ROT0, "Aristocrat", "The Gambler (EHG0916-02, US)",             MACHINE_FLAGS, layout_aristmk5_us )  // MV4084/1, A - 30/10/98 - POSSIBLE BAD DUMP
GAMEL( 2001, geisha,    aristmk5, aristmk5,     aristmk5, aristmk5_state, aristmk5, ROT0, "Aristocrat", "Geisha (0101408V, New Zealand)",               MACHINE_FLAGS, layout_aristmk5 )  // MV4127,   A - 05/03/01
GAMEL( 1999, genmagi,   aristmk5, aristmk5_touch,     aristmk5, aristmk5_state, aristmk5, ROT0, "Aristocrat", "Genie Magic (0200894V, NSW/ACT)",        MACHINE_FLAGS, layout_aristmk5 )  // ???,   C - 15/02/99
GAMEL( 1998, gnomeatw,  aristmk5, aristmk5,     aristmk5, aristmk5_state, aristmk5, ROT0, "Aristocrat", "Gnome Around The World (0100767V, NSW/ACT)",   MACHINE_FLAGS, layout_aristmk5 )  // 625, C - 18/12/98
GAMEL( 1997, goldpyr,   aristmk5, aristmk5_usa, aristmk5_usa, aristmk5_state, aristmk5, ROT0, "Aristocrat", "Golden Pyramids (AHG1205-03, US)",         MACHINE_FLAGS, layout_aristmk5_us )  // MV4091,   B - 13/05/97
GAMEL( 1997, goldpyra,  goldpyr,  aristmk5_usa, aristmk5_usa, aristmk5_state, aristmk5, ROT0, "Aristocrat", "Golden Pyramids (AHG1206-99, US)",         MACHINE_FLAGS, layout_aristmk5_us )  // 602/2,    B - 13/05/97 - BAD DUMP
<<<<<<< HEAD
GAMEL( 1998, goldpyrb,  goldpyr,  aristmk5,     aristmk5, aristmk5_state, aristmk5, ROT0, "Aristocrat", "Golden Pyramids (0100878V, Victoria)",         MACHINE_FLAGS, layout_aristmk5 ) // (602/5, C - 19/06/98)
=======
>>>>>>> 22c42abf
GAMEL( 2000, goldenra,  aristmk5, aristmk5,     aristmk5, aristmk5_state, aristmk5, ROT0, "Aristocrat", "Golden Ra (0101164V, NSW/ACT)",                MACHINE_FLAGS, layout_aristmk5 )  // 661, A - 10/04/00
GAMEL( 1999, incasun,   aristmk5, aristmk5,     aristmk5, aristmk5_state, aristmk5, ROT0, "Aristocrat", "Inca Sun (0100872V, NSW/ACT)",                 MACHINE_FLAGS, layout_aristmk5 )  // 631/3 B, B - 03/05/99
GAMEL( 1999, incasunsp, incasun,  aristmk5,     aristmk5, aristmk5_state, aristmk5, ROT0, "Aristocrat", "Inca Sun (0100872V, NSW/ACT, Show Program)",   MACHINE_FLAGS, layout_aristmk5 )  // 631/3 B, B - 03/05/99
GAMEL( 2000, incasunnz, incasun,  aristmk5,     aristmk5, aristmk5_state, aristmk5, ROT0, "Aristocrat", "Inca Sun (0101108V, New Zealand)",             MACHINE_FLAGS, layout_aristmk5 )  // MV4113, A - 6/3/00
GAMEL( 2000, incasunu,  incasun,  aristmk5_usa, aristmk5_usa, aristmk5_state, aristmk5, ROT0, "Aristocrat", "Inca Sun (CHG1458, US)",                   MACHINE_FLAGS, layout_aristmk5_us )  // MV4130/3, A - 05/09/00
GAMEL( 1998, indrema5,  aristmk5, aristmk5,     aristmk5, aristmk5_state, aristmk5, ROT0, "Aristocrat", "Indian Dreaming (0100845V, NSW/ACT)",          MACHINE_FLAGS, layout_aristmk5 )  // 628/1,    B - 15/12/98
GAMEL( 1996, jungjuic,  aristmk5, aristmk5,     aristmk5, aristmk5_state, aristmk5, ROT0, "Aristocrat", "Jungle Juice (0200240V, New Zealand)",         MACHINE_FLAGS, layout_aristmk5 )  // 566/3, F - 06/03/96
GAMEL( 1995, kgalah,    aristmk5, aristmk5,     aristmk5, aristmk5_state, aristmk5, ROT0, "Aristocrat", "King Galah (0200536V, NSW/ACT)",               MACHINE_FLAGS, layout_aristmk5 )  // 613/6, A - 21/07/95
GAMEL( 2001, koalamnt,  aristmk5, aristmk5_usa, aristmk5_usa, aristmk5_state, aristmk5, ROT0, "Aristocrat", "Koala Mint (CHG1573, US)",                 MACHINE_FLAGS, layout_aristmk5_us )  // MV4137,   A - 12/09/01 - BAD DUMP
GAMEL( 1998, kookabuk,  aristmk5, aristmk5,     aristmk5, aristmk5_state, aristmk5, ROT0, "Aristocrat", "Kooka Bucks (0100677V, NSW/ACT)",              MACHINE_FLAGS, layout_aristmk5 )  // 661, A - 03/04/98
GAMEL( 1997, locoloot,  aristmk5, aristmk5,     aristmk5, aristmk5_state, aristmk5, ROT0, "Aristocrat", "Loco Loot (0100472V, NSW/ACT)",                MACHINE_FLAGS, layout_aristmk5 )  // 599/2, C - 17/06/97
GAMEL( 1998, locolootnz,locoloot, aristmk5,     aristmk5, aristmk5_state, aristmk5, ROT0, "Aristocrat", "Loco Loot (0600725V, New Zealand)",            MACHINE_FLAGS, layout_aristmk5 )  // MV4064, A - 8/7/98
GAMEL( 1997, lonewolf,  aristmk5, aristmk5,     aristmk5, aristmk5_state, aristmk5, ROT0, "Aristocrat", "Lone Wolf (0100587V, NSW/ACT)",                MACHINE_FLAGS, layout_aristmk5 )  // 621, A - 29/10/97
GAMEL( 1997, mgarden,   aristmk5, aristmk5_usa, aristmk5_usa, aristmk5_state, aristmk5, ROT0, "Aristocrat", "Magic Garden (AHG1211-99, US)",            MACHINE_FLAGS, layout_aristmk5_us )  // MV4033,   B - 10/02/97 - BAD DUMP
GAMEL( 2000, magimask,  aristmk5, aristmk5_usa_touch, aristmk5_usa, aristmk5_state, aristmk5, ROT0, "Aristocrat", "Magic Mask (DHG1309, US)",           MACHINE_FLAGS, layout_aristmk5_us )  // MV4115,   A - 09/05/00
GAMEL( 2000, magimaska, magimask, aristmk5_usa_touch, aristmk5_usa, aristmk5_state, aristmk5, ROT0, "Aristocrat", "Magic Mask (AHG1548, US)",           MACHINE_FLAGS, layout_aristmk5_us )  // MV4115,   A - 09/05/00
GAMEL( 1997, magtcha5,  aristmk5, aristmk5_touch,     aristmk5, aristmk5_state, aristmk5, ROT0, "Aristocrat", "Magic Touch (0200455V, NSW/ACT)",        MACHINE_FLAGS, layout_aristmk5 )  // 606, A - 06/03/97
GAMEL( 2000, marmagic,  aristmk5, aristmk5,     aristmk5, aristmk5_state, aristmk5, ROT0, "Aristocrat", "Margarita Magic (01J00101, NSW/ACT)",          MACHINE_FLAGS, layout_aristmk5 )  // JB005,    A - 07/07/00
GAMEL( 2000, marmagicu, marmagic, aristmk5_usa, aristmk5_usa, aristmk5_state, aristmk5, ROT0, "Aristocrat", "Margarita Magic (EHG1559, US)",            MACHINE_FLAGS, layout_aristmk5_us )  // US003,    A - 07/07/00 - BAD DUMP
<<<<<<< HEAD
GAMEL( 2000, marmagicua,marmagic, aristmk5_usa, aristmk5_usa, aristmk5_state, aristmk5, ROT0, "Aristocrat", "Margarita Magic (EHG1558, US)",            MACHINE_FLAGS, layout_aristmk5_us )  // (US003, 07/07/2000)
=======
>>>>>>> 22c42abf
GAMEL( 1996, minemine,  aristmk5, aristmk5_usa, aristmk5_usa, aristmk5_state, aristmk5, ROT0, "Aristocrat", "Mine, Mine, Mine (VHG0416-99, US)",        MACHINE_FLAGS, layout_aristmk5_us )  // 559/2,    E - 14/02/96
GAMEL( 1997, monmouse,  aristmk5, aristmk5,     aristmk5, aristmk5_state, aristmk5, ROT0, "Aristocrat", "Money Mouse (0400469V, NSW/ACT)",              MACHINE_FLAGS, layout_aristmk5 )  // 607/1, B - 08/04/97
GAMEL( 2001, montree,   aristmk5, aristmk5,     aristmk5, aristmk5_state, aristmk5, ROT0, "Aristocrat", "Money Tree (0201397V, New Zealand)",           MACHINE_FLAGS, layout_aristmk5 )  // MV4126, C - 12/04/01
GAMEL( 1996, mountmon,  aristmk5, aristmk5,     aristmk5, aristmk5_state, aristmk5, ROT0, "Aristocrat", "Mountain Money (0100294V, NSW/ACT)",           MACHINE_FLAGS, layout_aristmk5 )  //595/3, B - 11/06/96
GAMEL( 2000, multidrw,  aristmk5, aristmk5,     aristmk5, aristmk5_state, aristmk5, ROT0, "Aristocrat", "Multidraw - Free Games (0200956V, NSW/ACT)",   MACHINE_FLAGS, layout_aristmk5 )  // 386/64, E - 08/05/00
GAMEL( 1996, mystgard,  aristmk5, aristmk5,     aristmk5, aristmk5_state, aristmk5, ROT0, "Aristocrat", "Mystic Garden (0100275V, NSW/ACT)",            MACHINE_FLAGS, layout_aristmk5 )  // 595/1, B - 11/06/96
GAMEL( 1999, orchidms,  aristmk5, aristmk5,     aristmk5, aristmk5_state, aristmk5, ROT0, "Aristocrat", "Orchid Mist (0200849V, NSW/ACT)",              MACHINE_FLAGS, layout_aristmk5 )  // 601/3, C - 03/02/99
GAMEL( 1996, oscara5,   aristmk5, aristmk5,     aristmk5, aristmk5_state, aristmk5, ROT0, "Aristocrat", "Oscar (0200348V, NSW/ACT)",                    MACHINE_FLAGS, layout_aristmk5 )  // 593/2, C - 20/09/96
GAMEL( 1999, pantmag,   aristmk5, aristmk5,     aristmk5, aristmk5_state, aristmk5, ROT0, "Aristocrat", "Panther Magic (0101046V, NSW/ACT)",            MACHINE_FLAGS, layout_aristmk5 )  // 594/7, A - 06/10/99
GAMEL( 2001, partygrs,  aristmk5, aristmk5_usa_touch, aristmk5_usa, aristmk5_state, aristmk5, ROT0, "Aristocrat", "Party Gras (AHG1567, US)",           MACHINE_FLAGS, layout_aristmk5_us )  // MV4115/6, A - 10/11/01
GAMEL( 2001, partygrsa, partygrs, aristmk5_usa_touch, aristmk5_usa, aristmk5_state, aristmk5, ROT0, "Aristocrat", "Party Gras (BHG1284, US)",           MACHINE_FLAGS, layout_aristmk5_us )  // MV4115/3, B - 06/02/01 - BAD DUMP
GAMEL( 2000, peaflut,   aristmk5, aristmk5,     aristmk5, aristmk5_state, aristmk5, ROT0, "Aristocrat", "Peacock Flutter (02J00011, NSW/ACT)",          MACHINE_FLAGS, layout_aristmk5 )  // JB001, A - 10/03/00
GAMEL( 1997, pengpay,   aristmk5, aristmk5,     aristmk5, aristmk5_state, aristmk5, ROT0, "Aristocrat", "Penguin Pays (0200460V, NSW/ACT)",             MACHINE_FLAGS, layout_aristmk5 )  // 586/4(a), D - 03/06/97
GAMEL( 1996, pengpaya,  pengpay,  aristmk5,     aristmk5, aristmk5_state, aristmk5, ROT0, "Aristocrat", "Penguin Pays (0200357V, NSW/ACT)",             MACHINE_FLAGS, layout_aristmk5 )  // 586/4, C - 12/11/96
GAMEL( 1997, pengpayb,  pengpay,  aristmk5,     aristmk5, aristmk5_state, aristmk5, ROT0, "Aristocrat", "Penguin Pays (0200359V, NSW/ACT)",             MACHINE_FLAGS, layout_aristmk5 )  // 586/3(a), D - 03/06/97
GAMEL( 1997, pengpayu,  pengpay,  aristmk5_usa, aristmk5_usa, aristmk5_state, aristmk5, ROT0, "Aristocrat", "Penguin Pays (BHI0417-03, US)",            MACHINE_FLAGS, layout_aristmk5_us )  // 586/7(b)  B - 14/07/97
GAMEL( 1998, petshop,   aristmk5, aristmk5_usa, aristmk5_usa, aristmk5_state, aristmk5, ROT0, "Aristocrat", "Pet Shop (0100679V, NSW/ACT)",             MACHINE_FLAGS, layout_aristmk5_us )  // 618, A - 09/03/98 - BAD DUMP
<<<<<<< HEAD
GAMEL( 1998, petshopa,  petshop,  aristmk5,     aristmk5, aristmk5_state, aristmk5, ROT0, "Aristocrat", "Pet Shop (0100731V, NSW/ACT)",             MACHINE_FLAGS, layout_aristmk5 )  //  (618/1, A - 17/04/98)
GAMEL( 1995, phantpay,  aristmk5, aristmk5,     aristmk5, aristmk5_state, aristmk5, ROT0, "Aristocrat", "Phantom Pays (0500005V, NSW/ACT)",             MACHINE_FLAGS, layout_aristmk5 )  // (570/1, E - 12/09/95)
GAMEL( 1998, penpir2,   aristmk5, aristmk5,     aristmk5, aristmk5_state, aristmk5, ROT0, "Aristocrat", "Penguin Pirate II (0100869V, Victoria)",             MACHINE_FLAGS, layout_aristmk5 )  // (619/3, A - 17/12/98)
=======
>>>>>>> 22c42abf
GAMEL( 1996, przfight,  aristmk5, aristmk5,     aristmk5, aristmk5_state, aristmk5, ROT0, "Aristocrat", "Prize Fight (0100299V, NSW/ACT)",              MACHINE_FLAGS, layout_aristmk5 )  // 578/4, B - 08/08/96
GAMEL( 1998, qcash,     aristmk5, aristmk5,     aristmk5, aristmk5_state, aristmk5, ROT0, "Aristocrat", "Queens of Cash (0100706V, NSW/ACT)",           MACHINE_FLAGS, layout_aristmk5 )  // 603/6, C  - 23/07/98
GAMEL( 1997, qnile,     aristmk5, aristmk5,     aristmk5, aristmk5_state, aristmk5, ROT0, "Aristocrat", "Queen of the Nile (0100439V, NSW/ACT)",        MACHINE_FLAGS, layout_aristmk5 )  // 602/4, B - 13/05/97
GAMEL( 1997, qnilea,    qnile,    aristmk5,     aristmk5, aristmk5_state, aristmk5, ROT0, "Aristocrat", "Queen of the Nile (0300440V, NSW/ACT)",        MACHINE_FLAGS, layout_aristmk5 )  // 602/3, B - 13/05/97
GAMEL( 1997, qnileb,    qnile,    aristmk5,     aristmk5, aristmk5_state, aristmk5, ROT0, "Aristocrat", "Queen of the Nile (0200439V, NSW/ACT)",        MACHINE_FLAGS, layout_aristmk5 )  // 602/4,    B - 13/05/97
GAMEL( 1997, qnilec,    qnile,    aristmk5,     aristmk5, aristmk5_state, aristmk5, ROT0, "Aristocrat", "Queen of the Nile (0300439V, NSW/ACT)",        MACHINE_FLAGS, layout_aristmk5 )  // 602/4,    B - 13/05/97
GAMEL( 1997, qnileu,    qnile,    aristmk5_usa, aristmk5_usa, aristmk5_state, aristmk5, ROT0, "Aristocrat", "Queen of the Nile (GHG4091-02, US)",       MACHINE_FLAGS, layout_aristmk5_us )  // MV4091,   B - 13/05/97
GAMEL( 1999, qnilemax,  aristmk5, aristmk5_touch,     aristmk5, aristmk5_state, aristmk5, ROT0, "Aristocrat", "Queen of the Nile - Maximillions (0401072V, NSW/ACT)", MACHINE_FLAGS, layout_aristmk5 )  // 602/4, D - 18/06/99
<<<<<<< HEAD
GAMEL( 1994, qtbird,    aristmk5, aristmk5,     aristmk5, aristmk5_state, aristmk5, ROT0, "Aristocrat", "Q.T. Bird (0500009V, NSW/ACT) ",             MACHINE_FLAGS, layout_aristmk5 )  //  (581, A - 27/10/94)
=======
>>>>>>> 22c42abf
GAMEL( 2000, rainwrce,  aristmk5, aristmk5,     aristmk5, aristmk5_state, aristmk5, ROT0, "Aristocrat", "Rainbow Warriors - Cash Express (0101332V, NSW/ACT)",  MACHINE_FLAGS, layout_aristmk5 )  // 655, B - 02/03/00
GAMEL( 1998, reelrock,  aristmk5, aristmk5,     aristmk5, aristmk5_state, aristmk5, ROT0, "Aristocrat", "Reelin-n-Rockin (0100779V, NSW/ACT)",          MACHINE_FLAGS, layout_aristmk5 )  // 628,      A - 13/07/98
GAMEL( 1997, retrsam,   aristmk5, aristmk5,     aristmk5, aristmk5_state, aristmk5, ROT0, "Aristocrat", "Return of the Samurai (0400549V, NSW/ACT)",    MACHINE_FLAGS, layout_aristmk5 )  // 608, A - 17/04/97
GAMEL( 1997, retrsama,  retrsam,  aristmk5,     aristmk5, aristmk5_state, aristmk5, ROT0, "Aristocrat", "Return of the Samurai (0200506V, NSW/ACT)",    MACHINE_FLAGS, layout_aristmk5 )  // 608, A - 17/04/97
GAMEL( 1997, retrsamb,  retrsam,  aristmk5,     aristmk5, aristmk5_state, aristmk5, ROT0, "Aristocrat", "Return of the Samurai (0200549V, NSW/ACT)",    MACHINE_FLAGS, layout_aristmk5 )  // 608, A - 17/04/97
GAMEL( 1997, sumospin,  aristmk5, aristmk5,     aristmk5, aristmk5_state, aristmk5, ROT0, "Aristocrat", "Sumo Spins (0200606V, NSW/ACT)",               MACHINE_FLAGS, layout_aristmk5 )  // 622, A - 08/12/97
GAMEL( 1999, sbuk2,     aristmk5, aristmk5,     aristmk5, aristmk5_state, aristmk5, ROT0, "Aristocrat", "Super Bucks II (0400501V, NSW/ACT)",           MACHINE_FLAGS, layout_aristmk5 )  // 578, G - 26/07/99 - doesn't boot (maybe bad?)
GAMEL( 1998, sbuk3,     aristmk5, aristmk5,     aristmk5, aristmk5_state, aristmk5, ROT0, "Aristocrat", "Super Bucks III (0200711V, NSW/ACT)",          MACHINE_FLAGS, layout_aristmk5 )  // 626, A - 22/04/98
GAMEL( 1995, swhr2,     aristmk5, aristmk5,     aristmk5, aristmk5_state, aristmk5, ROT0, "Aristocrat", "Sweethearts II (0200004V, NSW/ACT)",           MACHINE_FLAGS, layout_aristmk5 )  // 577/1, C - 07/09/95
GAMEL( 1998, swhr2u,    swhr2,    aristmk5_usa, aristmk5_usa, aristmk5_state, aristmk5, ROT0, "Aristocrat", "Sweethearts II (PHG0742-02, US)",          MACHINE_FLAGS, layout_aristmk5_us )  // MV4061,   A - 29/06/98 - BAD DUMP
GAMEL( 1995, swhr2v,    swhr2,    aristmk5,     aristmk5, aristmk5_state, aristmk5, ROT0, "Aristocrat", "Sweet Hearts II (01J01986, Venezuela)",        MACHINE_FLAGS, layout_aristmk5 )  // 577/1,    C - 07/09/95
<<<<<<< HEAD
GAMEL( 199?, topbana,   aristmk5, aristmk5,     aristmk5, aristmk5_state, aristmk5, ROT0, "Aristocrat", "Top Banana (0100550V, NSW/ACT)",               MACHINE_FLAGS, layout_aristmk5 )  //
=======
GAMEL( 199?, topbana,   aristmk5, aristmk5,     aristmk5, aristmk5_state, aristmk5, ROT0, "Aristocrat", "Top Banana (0100550V, NSW/ACT)",               MACHINE_FLAGS, layout_aristmk5 )  // BAD DUMP
>>>>>>> 22c42abf
GAMEL( 2000, trstrove,  aristmk5, aristmk5,     aristmk5, aristmk5_state, aristmk5, ROT0, "Aristocrat", "Treasure Trove (01J00161, NSW/ACT)",           MACHINE_FLAGS, layout_aristmk5 )  // JB001/3, A - 5/10/00
GAMEL( 2002, tritreat,  aristmk5, aristmk5,     aristmk5, aristmk5_state, aristmk5, ROT0, "Aristocrat", "Triple Treat (0201692V, NSW/ACT)",             MACHINE_FLAGS, layout_aristmk5 )  // 692, A - 17/05/02
GAMEL( 2001, trojhors,  aristmk5, aristmk5,     aristmk5, aristmk5_state, aristmk5, ROT0, "Aristocrat", "Trojan Horse (01J00851, NSW/ACT)",             MACHINE_FLAGS, layout_aristmk5 )  // JB001/5, A - 30/10/01
GAMEL( 1997, trpdlght,  aristmk5, aristmk5_usa, aristmk5_usa, aristmk5_state, aristmk5, ROT0, "Aristocrat", "Tropical Delight (PHG0625-02, US)",        MACHINE_FLAGS, layout_aristmk5_us )  // 577/3,    D - 24/09/97 - BAD DUMP
GAMEL( 1998, unicornd,  aristmk5, aristmk5,     aristmk5, aristmk5_state, aristmk5, ROT0, "Aristocrat", "Unicorn Dreaming (0100791V, NSW/ACT)",         MACHINE_FLAGS, layout_aristmk5 )  // 631/1, A - 31/08/98
GAMEL( 2000, unicorndnz,unicornd, aristmk5,     aristmk5, aristmk5_state, aristmk5, ROT0, "Aristocrat", "Unicorn Dreaming (0101228V, New Zealand)",     MACHINE_FLAGS, layout_aristmk5 )  // MV4113/1, A - 05/04/2000
GAMEL( 1996, wamazon,   aristmk5, aristmk5,     aristmk5, aristmk5_state, aristmk5, ROT0, "Aristocrat", "Wild Amazon (0200285V, NSW/ACT)",              MACHINE_FLAGS, layout_aristmk5 )  // 506/6, A - 7/5/96 - BAD DUMP
GAMEL( 1996, wamazona,  wamazon,  aristmk5,     aristmk5, aristmk5_state, aristmk5, ROT0, "Aristocrat", "Wild Amazon (0200507V, NSW/ACT)",              MACHINE_FLAGS, layout_aristmk5 )  // 506/8, A - 10/10/96
GAMEL( 1996, wamazonv,  wamazon,  aristmk5,     aristmk5, aristmk5_state, aristmk5, ROT0, "Aristocrat", "Wild Amazon (01J01996, Venezuela)",            MACHINE_FLAGS, layout_aristmk5 )  // 506/8, A - 10/10/96
GAMEL( 1996, wildbill,  aristmk5, aristmk5,     aristmk5, aristmk5_state, aristmk5, ROT0, "Aristocrat", "Wild Bill (0100297V, NSW/ACT)",                MACHINE_FLAGS, layout_aristmk5 )  // 543/8, C - 15/08/96
GAMEL( 1996, wcougar,   aristmk5, aristmk5,     aristmk5, aristmk5_state, aristmk5, ROT0, "Aristocrat", "Wild Cougar (0100167V, NSW/ACT)",              MACHINE_FLAGS, layout_aristmk5 )  // 569/9, B - 27/2/96
GAMEL( 1997, wcougaru,  wcougar,  aristmk5_usa, aristmk5_usa, aristmk5_state, aristmk5, ROT0, "Aristocrat", "Wild Cougar (NHG0296-04, US)",             MACHINE_FLAGS, layout_aristmk5_us )  // 569/8,    D - 19/05/97
<<<<<<< HEAD
GAMEL( 1996, wizways,   aristmk5, aristmk5,     aristmk5, aristmk5_state, aristmk5, ROT0, "Aristocrat", "Wizard Ways (0200396V, NSW/ACT) ",              MACHINE_FLAGS, layout_aristmk5 )  // (598/3, A - 04/11/96)
GAMEL( 1997, wnpost,    aristmk5, aristmk5_usa, aristmk5_usa, aristmk5_state, aristmk5, ROT0, "Aristocrat", "Winning Post (RHG0418-04, US)",       MACHINE_FLAGS, layout_aristmk5_us )  // (541/2, G - 11/02/97)
=======
>>>>>>> 22c42abf
GAMEL( 1999, wthing,    aristmk5, aristmk5,     aristmk5, aristmk5_state, aristmk5, ROT0, "Aristocrat", "Wild Thing (0101158V, NSW/ACT)",               MACHINE_FLAGS, layout_aristmk5 )  // 608/4, B - 14/12/99
GAMEL( 1999, wtiger,    aristmk5, aristmk5,     aristmk5, aristmk5_state, aristmk5, ROT0, "Aristocrat", "White Tiger Classic (0200954V, NSW/ACT)",      MACHINE_FLAGS, layout_aristmk5 )  // 638/1,    B - 08/07/99
<|MERGE_RESOLUTION|>--- conflicted
+++ resolved
@@ -272,34 +272,6 @@
 
 	switch (m_spi_mux)
 	{
-<<<<<<< HEAD
-	case 0:	// Test
-	case 3:	// not used
-		break;
-
-	case 1:	// Top box lamps
-		break;
-
-	case 2:	// Mechanical meters
-		for(int i=0; i<4; i++)
-			output().set_lamp_value(32 + i, BIT(m_spi_data[m_spi_mux], 1 + i));		// Tower Lamps
-		break;
-
-	case 4:	// Door inputs
-		m_spi_data[m_spi_mux] = m_p1->read();
-		break;
-
-	case 5:	// Door outputs
-		for(int i=0; i<32; i++)
-			output().set_lamp_value(i, BIT(m_spi_data[m_spi_mux], i));
-		break;
-		
-	case 6:	// Main board slow I/O
-		m_spi_data[m_spi_mux] = m_p2->read() & ~((data  & 0x80) ? 0 : 0x100);
-		break;
-
-	case 7:	// Main board security registers
-=======
 	case 0: // Test
 	case 3: // not used
 		break;
@@ -326,7 +298,6 @@
 		break;
 
 	case 7: // Main board security registers
->>>>>>> 22c42abf
 		break;
 	}
 }
@@ -342,11 +313,7 @@
 
 READ8_MEMBER(aristmk5_state::spi_data_r)
 {
-<<<<<<< HEAD
-	return m_spi_latch; 
-=======
 	return m_spi_latch;
->>>>>>> 22c42abf
 }
 
 READ8_MEMBER(aristmk5_state::spi_int_ack_r)
@@ -551,7 +518,6 @@
 	m_eeprom[1]->di_write(BIT(data, 3));
 	m_eeprom[0]->clk_write(BIT(data, 4));
 	m_eeprom[1]->clk_write(BIT(data, 4));
-<<<<<<< HEAD
 }
 
 WRITE8_MEMBER(aristmk5_state::eeprom_usa_w)
@@ -560,16 +526,6 @@
 	m_hopper->write(space, 0, (data & 0x04) ? 0x80 : 0);
 }
 
-=======
-}
-
-WRITE8_MEMBER(aristmk5_state::eeprom_usa_w)
-{
-	eeprom_w(space, offset, data, mem_mask);
-	m_hopper->write(space, 0, (data & 0x04) ? 0x80 : 0);
-}
-
->>>>>>> 22c42abf
 READ8_MEMBER(aristmk5_state::ldor_r)
 {
 	if (m_extra_ports->read() & 0x01)
@@ -671,11 +627,7 @@
 	AM_RANGE(0x03010580, 0x03010583) AM_READ_PORT("P3")
 	AM_RANGE(0x03010600, 0x0301061f) AM_DEVREADWRITE8("uart_1a", ins8250_uart_device, ins8250_r, ins8250_w, 0x000000ff)
 	AM_RANGE(0x03010680, 0x0301069f) AM_DEVREADWRITE8("uart_1b", ins8250_uart_device, ins8250_r, ins8250_w, 0x000000ff)
-<<<<<<< HEAD
-	
-=======
-
->>>>>>> 22c42abf
+
 	AM_RANGE(0x03010700, 0x03010703) AM_READ_PORT("P6")
 	AM_RANGE(0x03010800, 0x03010803) AM_READ8(eeprom_r, 0x000000ff)
 	AM_RANGE(0x03010810, 0x03010813) AM_DEVREADWRITE("watchdog", watchdog_timer_device, reset32_r, reset32_w) //MK-5 specific, watchdog
@@ -740,11 +692,7 @@
 
 	AM_RANGE(0x03014000, 0x0301401f) AM_DEVREADWRITE8("uart_2a", ins8250_uart_device, ins8250_r, ins8250_w, 0x000000ff)
 	AM_RANGE(0x03014020, 0x0301403f) AM_DEVREADWRITE8("uart_2b", ins8250_uart_device, ins8250_r, ins8250_w, 0x000000ff)
-<<<<<<< HEAD
-	
-=======
-
->>>>>>> 22c42abf
+
 	AM_IMPORT_FROM(aristmk5_map)
 ADDRESS_MAP_END
 
@@ -897,28 +845,6 @@
 	PORT_CONFSETTING(    0x03, "Game Mode" )
 
 	PORT_START("P1")
-<<<<<<< HEAD
-	PORT_BIT(0x00000001, IP_ACTIVE_HIGH, IPT_KEYPAD)	PORT_CODE(KEYCODE_Q)
-	PORT_BIT(0x00000002, IP_ACTIVE_HIGH, IPT_KEYPAD)	PORT_CODE(KEYCODE_W)
-	PORT_BIT(0x00000004, IP_ACTIVE_HIGH, IPT_KEYPAD)	PORT_CODE(KEYCODE_E)
-	PORT_BIT(0x00000008, IP_ACTIVE_HIGH, IPT_KEYPAD)	PORT_CODE(KEYCODE_R)
-	PORT_BIT(0x00000010, IP_ACTIVE_HIGH, IPT_KEYPAD)	PORT_CODE(KEYCODE_T)
-	PORT_BIT(0x00000020, IP_ACTIVE_HIGH, IPT_KEYPAD)	PORT_CODE(KEYCODE_Y)
-	PORT_BIT(0x00000040, IP_ACTIVE_HIGH, IPT_KEYPAD)	PORT_CODE(KEYCODE_U)
-	PORT_BIT(0x00000080, IP_ACTIVE_HIGH, IPT_KEYPAD)	PORT_CODE(KEYCODE_I)
-	PORT_BIT(0x00000100, IP_ACTIVE_HIGH, IPT_KEYPAD)	PORT_CODE(KEYCODE_A)
-	PORT_BIT(0x00000200, IP_ACTIVE_HIGH, IPT_KEYPAD)	PORT_CODE(KEYCODE_S)
-	PORT_BIT(0x00000400, IP_ACTIVE_HIGH, IPT_KEYPAD)	PORT_CODE(KEYCODE_D)
-	PORT_BIT(0x00000800, IP_ACTIVE_HIGH, IPT_KEYPAD)	PORT_CODE(KEYCODE_F)
-	PORT_BIT(0x00001000, IP_ACTIVE_HIGH, IPT_KEYPAD)	PORT_CODE(KEYCODE_G)
-	PORT_BIT(0x00002000, IP_ACTIVE_HIGH, IPT_KEYPAD)	PORT_CODE(KEYCODE_H)
-	PORT_BIT(0x00004000, IP_ACTIVE_HIGH, IPT_KEYPAD)	PORT_CODE(KEYCODE_J)
-	PORT_BIT(0x00008000, IP_ACTIVE_HIGH, IPT_KEYPAD)	PORT_CODE(KEYCODE_K)
-	PORT_BIT(0x00ff0000, IP_ACTIVE_HIGH, IPT_UNUSED)
-
-	PORT_START("P2")
-	PORT_BIT(0x00000001, IP_ACTIVE_HIGH, IPT_KEYPAD)	PORT_CODE(KEYCODE_V) PORT_NAME("Reset Key")
-=======
 	PORT_BIT(0x00000001, IP_ACTIVE_HIGH, IPT_KEYPAD)    PORT_CODE(KEYCODE_Q)
 	PORT_BIT(0x00000002, IP_ACTIVE_HIGH, IPT_KEYPAD)    PORT_CODE(KEYCODE_W)
 	PORT_BIT(0x00000004, IP_ACTIVE_HIGH, IPT_KEYPAD)    PORT_CODE(KEYCODE_E)
@@ -939,29 +865,11 @@
 
 	PORT_START("P2")
 	PORT_BIT(0x00000001, IP_ACTIVE_HIGH, IPT_KEYPAD)    PORT_CODE(KEYCODE_V) PORT_NAME("Reset Key")
->>>>>>> 22c42abf
 	PORT_BIT(0x00000002, IP_ACTIVE_HIGH, IPT_SERVICE)
 	PORT_BIT(0x00000004, IP_ACTIVE_HIGH, IPT_UNUSED)
 	PORT_BIT(0x00000008, IP_ACTIVE_HIGH, IPT_UNUSED)
 	PORT_BIT(0x00000010, IP_ACTIVE_HIGH, IPT_UNUSED)
 	PORT_BIT(0x00000020, IP_ACTIVE_HIGH, IPT_UNUSED)
-<<<<<<< HEAD
-	PORT_BIT(0x00000040, IP_ACTIVE_HIGH, IPT_OTHER)		// Hopper full
-	PORT_BIT(0x00000080, IP_ACTIVE_HIGH, IPT_OTHER)		// Hopper empty
-	PORT_BIT(0x00000100, IP_ACTIVE_LOW,  IPT_KEYPAD)	PORT_CODE(KEYCODE_M) PORT_TOGGLE PORT_NAME("Main door optical sensor")
-	PORT_BIT(0x0000fe00, IP_ACTIVE_HIGH, IPT_UNUSED)	// Unused optical security sensors
-	PORT_BIT(0x00010000, IP_ACTIVE_HIGH, IPT_KEYPAD)	PORT_CODE(KEYCODE_L) PORT_TOGGLE PORT_NAME("Logic door")
-	PORT_BIT(0x00020000, IP_ACTIVE_HIGH, IPT_KEYPAD)	PORT_CODE(KEYCODE_Z) PORT_TOGGLE PORT_NAME("Topbox door")
-	PORT_BIT(0x00040000, IP_ACTIVE_HIGH, IPT_KEYPAD)	PORT_CODE(KEYCODE_X) PORT_TOGGLE PORT_NAME("Meter cage")
-	PORT_BIT(0x00080000, IP_ACTIVE_HIGH, IPT_KEYPAD)	PORT_CODE(KEYCODE_C) PORT_TOGGLE PORT_NAME("Cashbox door")
-	PORT_BIT(0x00100000, IP_ACTIVE_LOW,  IPT_KEYPAD)	PORT_CODE(KEYCODE_M) PORT_TOGGLE PORT_NAME("Main door")
-	PORT_BIT(0x00200000, IP_ACTIVE_HIGH, IPT_KEYPAD)	PORT_CODE(KEYCODE_B) PORT_TOGGLE PORT_NAME("Bill acceptor door")
-	PORT_BIT(0x00c00000, IP_ACTIVE_HIGH, IPT_UNUSED)	// Unused mechanical security switch
-
-	PORT_START("P3")
-	PORT_BIT(0x00000002, IP_ACTIVE_HIGH, IPT_KEYPAD)	PORT_CUSTOM_MEMBER(DEVICE_SELF, aristmk5_state, hopper_r, nullptr)
-	PORT_BIT(0x000000f8, IP_ACTIVE_HIGH, IPT_SPECIAL)	PORT_CUSTOM_MEMBER(DEVICE_SELF, aristmk5_state, coin_r, nullptr)
-=======
 	PORT_BIT(0x00000040, IP_ACTIVE_HIGH, IPT_OTHER)     // Hopper full
 	PORT_BIT(0x00000080, IP_ACTIVE_HIGH, IPT_OTHER)     // Hopper empty
 	PORT_BIT(0x00000100, IP_ACTIVE_LOW,  IPT_KEYPAD)    PORT_CODE(KEYCODE_M) PORT_TOGGLE PORT_NAME("Main door optical sensor")
@@ -977,7 +885,6 @@
 	PORT_START("P3")
 	PORT_BIT(0x00000002, IP_ACTIVE_HIGH, IPT_KEYPAD)    PORT_CUSTOM_MEMBER(DEVICE_SELF, aristmk5_state, hopper_r, nullptr)
 	PORT_BIT(0x000000f8, IP_ACTIVE_HIGH, IPT_SPECIAL)   PORT_CUSTOM_MEMBER(DEVICE_SELF, aristmk5_state, coin_r, nullptr)
->>>>>>> 22c42abf
 
 	PORT_START("P6")
 	PORT_BIT(0x00000002, IP_ACTIVE_LOW, IPT_OTHER)          // Battery
@@ -4227,11 +4134,7 @@
 GAMEL( 1998, chariotca, chariotc, aristmk5,     aristmk5, aristmk5_state, aristmk5, ROT0, "Aristocrat", "The Chariot Challenge (0100787V, NSW/ACT)",    MACHINE_FLAGS, layout_aristmk5 )  // 630/1, A - 10/08/98
 GAMEL( 2001, checkma5,  aristmk5, aristmk5,     aristmk5, aristmk5_state, aristmk5, ROT0, "Aristocrat", "Checkmate (01J00681, NSW/ACT)",                MACHINE_FLAGS, layout_aristmk5 )  // JB011, B - 06/07/01
 GAMEL( 1996, chickna5,  aristmk5, aristmk5,     aristmk5, aristmk5_state, aristmk5, ROT0, "Aristocrat", "Chicken (0100351V, NSW/ACT)",                  MACHINE_FLAGS, layout_aristmk5 )  // 596, A - 27/08/96
-<<<<<<< HEAD
 GAMEL( 1998, chickna5u, chickna5, aristmk5_usa, aristmk5_usa, aristmk5_state, aristmk5, ROT0, "Aristocrat", "Chicken (RHG0730-03, US)",                 MACHINE_FLAGS, layout_aristmk5_us )  // 596,      C - 23/02/98
-=======
-GAMEL( 1998, chickna5u, chickna5, aristmk5_usa, aristmk5_usa, aristmk5_state, aristmk5, ROT0, "Aristocrat", "Chicken (RHG0730-03, US)",                 MACHINE_FLAGS, layout_aristmk5_us )  // 596,      C - 23/02/98 - BAD DUMP
->>>>>>> 22c42abf
 GAMEL( 1998, chickna5qld,chickna5,aristmk5,     aristmk5, aristmk5_state, aristmk5, ROT0, "Aristocrat", "Chicken (0200530V, Queensland)",               MACHINE_FLAGS, layout_aristmk5 )  // 596, C - 23/02/98
 GAMEL( 1998, coralrc2,  aristmk5, aristmk5,     aristmk5, aristmk5_state, aristmk5, ROT0, "Aristocrat", "Coral Riches II (0100919V, NSW/ACT)",          MACHINE_FLAGS, layout_aristmk5 )  // 577/7, A - 29/12/98
 GAMEL( 1998, cuckoo,    aristmk5, aristmk5,     aristmk5, aristmk5_state, aristmk5, ROT0, "Aristocrat", "Cuckoo (0200753V, NSW/ACT)",                   MACHINE_FLAGS, layout_aristmk5 )  // 615/1, D - 03/07/98
@@ -4244,11 +4147,8 @@
 GAMEL( 1996, dolphntra, dolphntr, aristmk5,     aristmk5, aristmk5_state, aristmk5, ROT0, "Aristocrat", "Dolphin Treasure (0100424V, NSW/ACT)",         MACHINE_FLAGS, layout_aristmk5 )  // 602/1,    B - 06/12/96, Rev 1.24.4.0
 GAMEL( 1996, dolphntrb, dolphntr, aristmk5,     aristmk5, aristmk5_state, aristmk5, ROT0, "Aristocrat", "Dolphin Treasure (0100388V, NSW/ACT)",         MACHINE_FLAGS, layout_aristmk5 )  // 602, B - 10/12/96
 GAMEL( 1996, dolphntru, dolphntr, aristmk5_usa, aristmk5_usa, aristmk5_state, aristmk5, ROT0, "Aristocrat", "Dolphin Treasure (FHG4077-02, US)",        MACHINE_FLAGS, layout_aristmk5_us )  // 602/1,    B - 06/12/96
-<<<<<<< HEAD
 GAMEL( 1999, dolphntrce,dolphntr, aristmk5_usa, aristmk5_usa, aristmk5_state, aristmk5, ROT0, "Aristocrat", "Dolphin Treasure - Cash Express (AHG1606, US)",MACHINE_FLAGS, layout_aristmk5_us ) // (MV4090, D - 22/12/99)
 GAMEL( 1997, drgneye,   aristmk5, aristmk5,     aristmk5, aristmk5_state, aristmk5, ROT0, "Aristocrat", "Dragon's Eye (0100521V, NSW/ACT)",             MACHINE_FLAGS, layout_aristmk5 ) // (610, A - 09/05/97)
-=======
->>>>>>> 22c42abf
 GAMEL( 2000, dynajack,  aristmk5, aristmk5,     aristmk5, aristmk5_state, aristmk5, ROT0, "Aristocrat", "Dynamite Jack (01J00081, NSW/ACT)",            MACHINE_FLAGS, layout_aristmk5 )  // JB004, A - 12/07/2000
 GAMEL( 1998, eldorda5,  aristmk5, aristmk5,     aristmk5, aristmk5_state, aristmk5, ROT0, "Aristocrat", "El Dorado (0100652V, NSW/ACT)",                MACHINE_FLAGS, layout_aristmk5 )  // 623, B - 24/03/98
 GAMEL( 1995, eforsta5,  aristmk5, aristmk5,     aristmk5, aristmk5_state, aristmk5, ROT0, "Aristocrat", "Enchanted Forest (0400122V, NSW/ACT)",         MACHINE_FLAGS, layout_aristmk5 )  // 570/3,    E - 23/06/95
@@ -4260,10 +4160,7 @@
 GAMEL( 1998, gnomeatw,  aristmk5, aristmk5,     aristmk5, aristmk5_state, aristmk5, ROT0, "Aristocrat", "Gnome Around The World (0100767V, NSW/ACT)",   MACHINE_FLAGS, layout_aristmk5 )  // 625, C - 18/12/98
 GAMEL( 1997, goldpyr,   aristmk5, aristmk5_usa, aristmk5_usa, aristmk5_state, aristmk5, ROT0, "Aristocrat", "Golden Pyramids (AHG1205-03, US)",         MACHINE_FLAGS, layout_aristmk5_us )  // MV4091,   B - 13/05/97
 GAMEL( 1997, goldpyra,  goldpyr,  aristmk5_usa, aristmk5_usa, aristmk5_state, aristmk5, ROT0, "Aristocrat", "Golden Pyramids (AHG1206-99, US)",         MACHINE_FLAGS, layout_aristmk5_us )  // 602/2,    B - 13/05/97 - BAD DUMP
-<<<<<<< HEAD
 GAMEL( 1998, goldpyrb,  goldpyr,  aristmk5,     aristmk5, aristmk5_state, aristmk5, ROT0, "Aristocrat", "Golden Pyramids (0100878V, Victoria)",         MACHINE_FLAGS, layout_aristmk5 ) // (602/5, C - 19/06/98)
-=======
->>>>>>> 22c42abf
 GAMEL( 2000, goldenra,  aristmk5, aristmk5,     aristmk5, aristmk5_state, aristmk5, ROT0, "Aristocrat", "Golden Ra (0101164V, NSW/ACT)",                MACHINE_FLAGS, layout_aristmk5 )  // 661, A - 10/04/00
 GAMEL( 1999, incasun,   aristmk5, aristmk5,     aristmk5, aristmk5_state, aristmk5, ROT0, "Aristocrat", "Inca Sun (0100872V, NSW/ACT)",                 MACHINE_FLAGS, layout_aristmk5 )  // 631/3 B, B - 03/05/99
 GAMEL( 1999, incasunsp, incasun,  aristmk5,     aristmk5, aristmk5_state, aristmk5, ROT0, "Aristocrat", "Inca Sun (0100872V, NSW/ACT, Show Program)",   MACHINE_FLAGS, layout_aristmk5 )  // 631/3 B, B - 03/05/99
@@ -4283,10 +4180,7 @@
 GAMEL( 1997, magtcha5,  aristmk5, aristmk5_touch,     aristmk5, aristmk5_state, aristmk5, ROT0, "Aristocrat", "Magic Touch (0200455V, NSW/ACT)",        MACHINE_FLAGS, layout_aristmk5 )  // 606, A - 06/03/97
 GAMEL( 2000, marmagic,  aristmk5, aristmk5,     aristmk5, aristmk5_state, aristmk5, ROT0, "Aristocrat", "Margarita Magic (01J00101, NSW/ACT)",          MACHINE_FLAGS, layout_aristmk5 )  // JB005,    A - 07/07/00
 GAMEL( 2000, marmagicu, marmagic, aristmk5_usa, aristmk5_usa, aristmk5_state, aristmk5, ROT0, "Aristocrat", "Margarita Magic (EHG1559, US)",            MACHINE_FLAGS, layout_aristmk5_us )  // US003,    A - 07/07/00 - BAD DUMP
-<<<<<<< HEAD
 GAMEL( 2000, marmagicua,marmagic, aristmk5_usa, aristmk5_usa, aristmk5_state, aristmk5, ROT0, "Aristocrat", "Margarita Magic (EHG1558, US)",            MACHINE_FLAGS, layout_aristmk5_us )  // (US003, 07/07/2000)
-=======
->>>>>>> 22c42abf
 GAMEL( 1996, minemine,  aristmk5, aristmk5_usa, aristmk5_usa, aristmk5_state, aristmk5, ROT0, "Aristocrat", "Mine, Mine, Mine (VHG0416-99, US)",        MACHINE_FLAGS, layout_aristmk5_us )  // 559/2,    E - 14/02/96
 GAMEL( 1997, monmouse,  aristmk5, aristmk5,     aristmk5, aristmk5_state, aristmk5, ROT0, "Aristocrat", "Money Mouse (0400469V, NSW/ACT)",              MACHINE_FLAGS, layout_aristmk5 )  // 607/1, B - 08/04/97
 GAMEL( 2001, montree,   aristmk5, aristmk5,     aristmk5, aristmk5_state, aristmk5, ROT0, "Aristocrat", "Money Tree (0201397V, New Zealand)",           MACHINE_FLAGS, layout_aristmk5 )  // MV4126, C - 12/04/01
@@ -4304,12 +4198,9 @@
 GAMEL( 1997, pengpayb,  pengpay,  aristmk5,     aristmk5, aristmk5_state, aristmk5, ROT0, "Aristocrat", "Penguin Pays (0200359V, NSW/ACT)",             MACHINE_FLAGS, layout_aristmk5 )  // 586/3(a), D - 03/06/97
 GAMEL( 1997, pengpayu,  pengpay,  aristmk5_usa, aristmk5_usa, aristmk5_state, aristmk5, ROT0, "Aristocrat", "Penguin Pays (BHI0417-03, US)",            MACHINE_FLAGS, layout_aristmk5_us )  // 586/7(b)  B - 14/07/97
 GAMEL( 1998, petshop,   aristmk5, aristmk5_usa, aristmk5_usa, aristmk5_state, aristmk5, ROT0, "Aristocrat", "Pet Shop (0100679V, NSW/ACT)",             MACHINE_FLAGS, layout_aristmk5_us )  // 618, A - 09/03/98 - BAD DUMP
-<<<<<<< HEAD
 GAMEL( 1998, petshopa,  petshop,  aristmk5,     aristmk5, aristmk5_state, aristmk5, ROT0, "Aristocrat", "Pet Shop (0100731V, NSW/ACT)",             MACHINE_FLAGS, layout_aristmk5 )  //  (618/1, A - 17/04/98)
 GAMEL( 1995, phantpay,  aristmk5, aristmk5,     aristmk5, aristmk5_state, aristmk5, ROT0, "Aristocrat", "Phantom Pays (0500005V, NSW/ACT)",             MACHINE_FLAGS, layout_aristmk5 )  // (570/1, E - 12/09/95)
 GAMEL( 1998, penpir2,   aristmk5, aristmk5,     aristmk5, aristmk5_state, aristmk5, ROT0, "Aristocrat", "Penguin Pirate II (0100869V, Victoria)",             MACHINE_FLAGS, layout_aristmk5 )  // (619/3, A - 17/12/98)
-=======
->>>>>>> 22c42abf
 GAMEL( 1996, przfight,  aristmk5, aristmk5,     aristmk5, aristmk5_state, aristmk5, ROT0, "Aristocrat", "Prize Fight (0100299V, NSW/ACT)",              MACHINE_FLAGS, layout_aristmk5 )  // 578/4, B - 08/08/96
 GAMEL( 1998, qcash,     aristmk5, aristmk5,     aristmk5, aristmk5_state, aristmk5, ROT0, "Aristocrat", "Queens of Cash (0100706V, NSW/ACT)",           MACHINE_FLAGS, layout_aristmk5 )  // 603/6, C  - 23/07/98
 GAMEL( 1997, qnile,     aristmk5, aristmk5,     aristmk5, aristmk5_state, aristmk5, ROT0, "Aristocrat", "Queen of the Nile (0100439V, NSW/ACT)",        MACHINE_FLAGS, layout_aristmk5 )  // 602/4, B - 13/05/97
@@ -4318,10 +4209,7 @@
 GAMEL( 1997, qnilec,    qnile,    aristmk5,     aristmk5, aristmk5_state, aristmk5, ROT0, "Aristocrat", "Queen of the Nile (0300439V, NSW/ACT)",        MACHINE_FLAGS, layout_aristmk5 )  // 602/4,    B - 13/05/97
 GAMEL( 1997, qnileu,    qnile,    aristmk5_usa, aristmk5_usa, aristmk5_state, aristmk5, ROT0, "Aristocrat", "Queen of the Nile (GHG4091-02, US)",       MACHINE_FLAGS, layout_aristmk5_us )  // MV4091,   B - 13/05/97
 GAMEL( 1999, qnilemax,  aristmk5, aristmk5_touch,     aristmk5, aristmk5_state, aristmk5, ROT0, "Aristocrat", "Queen of the Nile - Maximillions (0401072V, NSW/ACT)", MACHINE_FLAGS, layout_aristmk5 )  // 602/4, D - 18/06/99
-<<<<<<< HEAD
 GAMEL( 1994, qtbird,    aristmk5, aristmk5,     aristmk5, aristmk5_state, aristmk5, ROT0, "Aristocrat", "Q.T. Bird (0500009V, NSW/ACT) ",             MACHINE_FLAGS, layout_aristmk5 )  //  (581, A - 27/10/94)
-=======
->>>>>>> 22c42abf
 GAMEL( 2000, rainwrce,  aristmk5, aristmk5,     aristmk5, aristmk5_state, aristmk5, ROT0, "Aristocrat", "Rainbow Warriors - Cash Express (0101332V, NSW/ACT)",  MACHINE_FLAGS, layout_aristmk5 )  // 655, B - 02/03/00
 GAMEL( 1998, reelrock,  aristmk5, aristmk5,     aristmk5, aristmk5_state, aristmk5, ROT0, "Aristocrat", "Reelin-n-Rockin (0100779V, NSW/ACT)",          MACHINE_FLAGS, layout_aristmk5 )  // 628,      A - 13/07/98
 GAMEL( 1997, retrsam,   aristmk5, aristmk5,     aristmk5, aristmk5_state, aristmk5, ROT0, "Aristocrat", "Return of the Samurai (0400549V, NSW/ACT)",    MACHINE_FLAGS, layout_aristmk5 )  // 608, A - 17/04/97
@@ -4333,11 +4221,7 @@
 GAMEL( 1995, swhr2,     aristmk5, aristmk5,     aristmk5, aristmk5_state, aristmk5, ROT0, "Aristocrat", "Sweethearts II (0200004V, NSW/ACT)",           MACHINE_FLAGS, layout_aristmk5 )  // 577/1, C - 07/09/95
 GAMEL( 1998, swhr2u,    swhr2,    aristmk5_usa, aristmk5_usa, aristmk5_state, aristmk5, ROT0, "Aristocrat", "Sweethearts II (PHG0742-02, US)",          MACHINE_FLAGS, layout_aristmk5_us )  // MV4061,   A - 29/06/98 - BAD DUMP
 GAMEL( 1995, swhr2v,    swhr2,    aristmk5,     aristmk5, aristmk5_state, aristmk5, ROT0, "Aristocrat", "Sweet Hearts II (01J01986, Venezuela)",        MACHINE_FLAGS, layout_aristmk5 )  // 577/1,    C - 07/09/95
-<<<<<<< HEAD
 GAMEL( 199?, topbana,   aristmk5, aristmk5,     aristmk5, aristmk5_state, aristmk5, ROT0, "Aristocrat", "Top Banana (0100550V, NSW/ACT)",               MACHINE_FLAGS, layout_aristmk5 )  //
-=======
-GAMEL( 199?, topbana,   aristmk5, aristmk5,     aristmk5, aristmk5_state, aristmk5, ROT0, "Aristocrat", "Top Banana (0100550V, NSW/ACT)",               MACHINE_FLAGS, layout_aristmk5 )  // BAD DUMP
->>>>>>> 22c42abf
 GAMEL( 2000, trstrove,  aristmk5, aristmk5,     aristmk5, aristmk5_state, aristmk5, ROT0, "Aristocrat", "Treasure Trove (01J00161, NSW/ACT)",           MACHINE_FLAGS, layout_aristmk5 )  // JB001/3, A - 5/10/00
 GAMEL( 2002, tritreat,  aristmk5, aristmk5,     aristmk5, aristmk5_state, aristmk5, ROT0, "Aristocrat", "Triple Treat (0201692V, NSW/ACT)",             MACHINE_FLAGS, layout_aristmk5 )  // 692, A - 17/05/02
 GAMEL( 2001, trojhors,  aristmk5, aristmk5,     aristmk5, aristmk5_state, aristmk5, ROT0, "Aristocrat", "Trojan Horse (01J00851, NSW/ACT)",             MACHINE_FLAGS, layout_aristmk5 )  // JB001/5, A - 30/10/01
@@ -4350,10 +4234,7 @@
 GAMEL( 1996, wildbill,  aristmk5, aristmk5,     aristmk5, aristmk5_state, aristmk5, ROT0, "Aristocrat", "Wild Bill (0100297V, NSW/ACT)",                MACHINE_FLAGS, layout_aristmk5 )  // 543/8, C - 15/08/96
 GAMEL( 1996, wcougar,   aristmk5, aristmk5,     aristmk5, aristmk5_state, aristmk5, ROT0, "Aristocrat", "Wild Cougar (0100167V, NSW/ACT)",              MACHINE_FLAGS, layout_aristmk5 )  // 569/9, B - 27/2/96
 GAMEL( 1997, wcougaru,  wcougar,  aristmk5_usa, aristmk5_usa, aristmk5_state, aristmk5, ROT0, "Aristocrat", "Wild Cougar (NHG0296-04, US)",             MACHINE_FLAGS, layout_aristmk5_us )  // 569/8,    D - 19/05/97
-<<<<<<< HEAD
 GAMEL( 1996, wizways,   aristmk5, aristmk5,     aristmk5, aristmk5_state, aristmk5, ROT0, "Aristocrat", "Wizard Ways (0200396V, NSW/ACT) ",              MACHINE_FLAGS, layout_aristmk5 )  // (598/3, A - 04/11/96)
 GAMEL( 1997, wnpost,    aristmk5, aristmk5_usa, aristmk5_usa, aristmk5_state, aristmk5, ROT0, "Aristocrat", "Winning Post (RHG0418-04, US)",       MACHINE_FLAGS, layout_aristmk5_us )  // (541/2, G - 11/02/97)
-=======
->>>>>>> 22c42abf
 GAMEL( 1999, wthing,    aristmk5, aristmk5,     aristmk5, aristmk5_state, aristmk5, ROT0, "Aristocrat", "Wild Thing (0101158V, NSW/ACT)",               MACHINE_FLAGS, layout_aristmk5 )  // 608/4, B - 14/12/99
 GAMEL( 1999, wtiger,    aristmk5, aristmk5,     aristmk5, aristmk5_state, aristmk5, ROT0, "Aristocrat", "White Tiger Classic (0200954V, NSW/ACT)",      MACHINE_FLAGS, layout_aristmk5 )  // 638/1,    B - 08/07/99
