--- conflicted
+++ resolved
@@ -25,17 +25,13 @@
 	{ nullptr,                                nullptr,          OPTION_HEADER,    "OSD FONT OPTIONS" },
 	{ OSD_FONT_PROVIDER,                      OSDOPTVAL_AUTO,   OPTION_STRING,    "provider for ui font: " },
 
-<<<<<<< HEAD
-	{ nullptr,                                nullptr,          OPTION_HEADER,    "OSD CLI OPTIONS" },
-=======
-	{ NULL,                                   NULL,             OPTION_HEADER,    "OSD INPUT OPTIONS" },
+	{ nullptr,                                nullptr,          OPTION_HEADER,    "OSD INPUT OPTIONS" },
 	{ OSD_KEYBOARDINPUT_PROVIDER,             OSDOPTVAL_AUTO,   OPTION_STRING,    "provider for keyboard input: " },
 	{ OSD_MOUSEINPUT_PROVIDER,                OSDOPTVAL_AUTO,   OPTION_STRING,    "provider for mouse input: " },
 	{ OSD_LIGHTGUNINPUT_PROVIDER,             OSDOPTVAL_AUTO,   OPTION_STRING,    "provider for lightgun input: " },
 	{ OSD_JOYSTICKINPUT_PROVIDER,             OSDOPTVAL_AUTO,   OPTION_STRING,    "provider for joystick input: " },
 
-	{ NULL,                                   NULL,             OPTION_HEADER,    "OSD CLI OPTIONS" },
->>>>>>> 7dfb5785
+	{ nullptr,                                nullptr,          OPTION_HEADER,    "OSD CLI OPTIONS" },
 	{ OSDCOMMAND_LIST_MIDI_DEVICES ";mlist",  "0",              OPTION_COMMAND,   "list available MIDI I/O devices" },
 	{ OSDCOMMAND_LIST_NETWORK_ADAPTERS ";nlist", "0",           OPTION_COMMAND,   "list available network adapters" },
 
@@ -164,17 +160,12 @@
 	: osd_output(), m_machine(nullptr),
 		m_options(options),
 		m_print_verbose(false),
-<<<<<<< HEAD
 		m_sound(nullptr),
-		m_debugger(nullptr)
-=======
-		m_sound(NULL),
-		m_debugger(NULL),
-		m_keyboard_input(NULL),
-		m_mouse_input(NULL),
-		m_lightgun_input(NULL),
-		m_joystick_input(NULL)
->>>>>>> 7dfb5785
+		m_debugger(nullptr),
+		m_keyboard_input(nullptr),
+		m_mouse_input(nullptr),
+		m_lightgun_input(nullptr),
+		m_joystick_input(nullptr)
 {
 	osd_output::push(this);
 }
